--- conflicted
+++ resolved
@@ -23,16 +23,6 @@
 	GlobalURN    string                 `json:"global_urn" yaml:"global_urn"`
 }
 
-<<<<<<< HEAD
-=======
-func (r *Resource) GetFlattened() []*Resource {
-	resources := []*Resource{r}
-	for _, child := range r.Children {
-		resources = append(resources, child.GetFlattened()...)
-	}
-	return resources
-}
-
 func (r *Resource) Validate() error {
 	if r.ProviderType == "" {
 		return errors.New("provider_type is required")
@@ -52,7 +42,6 @@
 	return nil
 }
 
->>>>>>> 0e2ec5c9
 type ListResourcesFilter struct {
 	IDs           []string          `mapstructure:"ids" validate:"omitempty,min=1"`
 	IsDeleted     bool              `mapstructure:"is_deleted" validate:"omitempty"`
