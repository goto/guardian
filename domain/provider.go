package domain

import (
	"time"
)

const (
	// ProviderTypeBigQuery is the type name for BigQuery provider
	ProviderTypeBigQuery = "bigquery"
	// ProviderTypeMetabase is the type name for Metabase provider
	ProviderTypeMetabase = "metabase"
	// ProviderTypeGrafana is the type name for Grafana provider
	ProviderTypeGrafana = "grafana"
	// ProviderTypeTableau is the type name for Tableau provider
	ProviderTypeTableau = "tableau"
	// ProviderTypeGCloudIAM is the type name for Google Cloud IAM provider
	ProviderTypeGCloudIAM = "gcloud_iam"
)

// Role is the configuration to define a role and mapping the permissions in the provider
type Role struct {
	ID          string        `json:"id" yaml:"id" validate:"required"`
	Name        string        `json:"name" yaml:"name" validate:"required"`
	Description string        `json:"description,omitempty" yaml:"description"`
	Permissions []interface{} `json:"permissions" yaml:"permissions" validate:"required"`
}

// PolicyConfig is the configuration that defines which policy is being used in the provider
type PolicyConfig struct {
	ID      string `json:"id" yaml:"id" validate:"required"`
	Version int    `json:"version" yaml:"version" validate:"required"`
}

// ResourceConfig is the configuration for a resource type within a provider
type ResourceConfig struct {
	Type   string        `json:"type" yaml:"type" validate:"required"`
	Policy *PolicyConfig `json:"policy" yaml:"policy"`
	Roles  []*Role       `json:"roles" yaml:"roles" validate:"required"`
}

// AppealConfig is the policy configuration of the appeal
type AppealConfig struct {
	AllowPermanentAccess         bool   `json:"allow_permanent_access" yaml:"allow_permanent_access"`
	AllowActiveAccessExtensionIn string `json:"allow_active_access_extension_in" yaml:"allow_active_access_extension_in" validate:"required"`
}

// ProviderConfig is the configuration for a data provider
type ProviderConfig struct {
<<<<<<< HEAD
	Type        string            `json:"type" yaml:"type" validate:"required,oneof=bigquery metabase grafana tableau"`
=======
	Type        string            `json:"type" yaml:"type" validate:"required,oneof=google_bigquery metabase grafana tableau gcloud_iam"`
>>>>>>> 901d2d23
	URN         string            `json:"urn" yaml:"urn" validate:"required"`
	Labels      map[string]string `json:"labels" yaml:"labels"`
	Credentials interface{}       `json:"credentials,omitempty" yaml:"credentials" validate:"required"`
	Appeal      *AppealConfig     `json:"appeal" yaml:"appeal" validate:"required"`
	Resources   []*ResourceConfig `json:"resources" yaml:"resources" validate:"required"`
}

// Provider domain structure
type Provider struct {
	ID        uint            `json:"id"`
	Type      string          `json:"type"`
	URN       string          `json:"urn"`
	Config    *ProviderConfig `json:"config"`
	CreatedAt time.Time       `json:"created_at"`
	UpdatedAt time.Time       `json:"updated_at"`
}

// ProviderRepository interface
type ProviderRepository interface {
	Create(*Provider) error
	Update(*Provider) error
	Find() ([]*Provider, error)
	GetByID(uint) (*Provider, error)
	GetOne(pType, urn string) (*Provider, error)
	Delete(uint) error
}

// ProviderService interface
type ProviderService interface {
	Create(*Provider) error
	Find() ([]*Provider, error)
	Update(*Provider) error
	FetchResources() error
	GetRoles(id uint, resourceType string) ([]*Role, error)
	GrantAccess(*Appeal) error
	RevokeAccess(*Appeal) error
}

// ProviderInterface abstracts guardian communicates with external data providers
type ProviderInterface interface {
	GetType() string
	CreateConfig(*ProviderConfig) error
	GetResources(pc *ProviderConfig) ([]*Resource, error)
	GetRoles(pc *ProviderConfig, resourceType string) ([]*Role, error)
	GrantAccess(*ProviderConfig, *Appeal) error
	RevokeAccess(*ProviderConfig, *Appeal) error
}<|MERGE_RESOLUTION|>--- conflicted
+++ resolved
@@ -46,11 +46,7 @@
 
 // ProviderConfig is the configuration for a data provider
 type ProviderConfig struct {
-<<<<<<< HEAD
-	Type        string            `json:"type" yaml:"type" validate:"required,oneof=bigquery metabase grafana tableau"`
-=======
 	Type        string            `json:"type" yaml:"type" validate:"required,oneof=google_bigquery metabase grafana tableau gcloud_iam"`
->>>>>>> 901d2d23
 	URN         string            `json:"urn" yaml:"urn" validate:"required"`
 	Labels      map[string]string `json:"labels" yaml:"labels"`
 	Credentials interface{}       `json:"credentials,omitempty" yaml:"credentials" validate:"required"`
