--- conflicted
+++ resolved
@@ -19,10 +19,7 @@
 	ProviderTypeGitlab     = "gitlab"
 	ProviderTypeGate       = "gate"
 	ProviderTypeMaxCompute = "maxcompute"
-<<<<<<< HEAD
 	ProviderTypeOss        = "oss"
-=======
->>>>>>> bdd5fe42
 )
 
 // Role is the configuration to define a role and mapping the permissions in the provider
