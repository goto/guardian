package policy

import (
	"context"
	"fmt"
	"reflect"
	"regexp"
	"strings"
	"time"

	"github.com/go-playground/validator/v10"
	"github.com/goto/guardian/domain"
	"github.com/goto/guardian/pkg/evaluator"
	"github.com/goto/guardian/pkg/log"
	"github.com/goto/guardian/utils"
)

const (
	AuditKeyPolicyCreate = "policy.create"
	AuditKeyPolicyUpdate = "policy.update"
)

//go:generate mockery --name=repository --exported --with-expecter
type repository interface {
	Create(context.Context, *domain.Policy) error
	Find(context.Context) ([]*domain.Policy, error)
	GetOne(ctx context.Context, id string, version uint) (*domain.Policy, error)
}

//go:generate mockery --name=providerService --exported --with-expecter
type providerService interface {
	GetOne(ctx context.Context, pType, urn string) (*domain.Provider, error)
	ValidateAppeal(context.Context, *domain.Appeal, *domain.Provider, *domain.Policy) error
}

//go:generate mockery --name=resourceService --exported --with-expecter
type resourceService interface {
	Get(context.Context, *domain.ResourceIdentifier) (*domain.Resource, error)
}

//go:generate mockery --name=auditLogger --exported --with-expecter
type auditLogger interface {
	Log(ctx context.Context, action string, data interface{}) error
}

// Service handling the business logics
type Service struct {
	repository      repository
	resourceService resourceService
	providerService providerService
	iam             domain.IAMManager

	crypto      domain.Crypto
	validator   *validator.Validate
	logger      log.Logger
	auditLogger auditLogger
}

type ServiceDeps struct {
	Repository      repository
	ResourceService resourceService
	ProviderService providerService
	IAMManager      domain.IAMManager

	Crypto      domain.Crypto
	Validator   *validator.Validate
	Logger      log.Logger
	AuditLogger auditLogger
}

// NewService returns service struct
func NewService(deps ServiceDeps) *Service {
	return &Service{
		deps.Repository,
		deps.ResourceService,
		deps.ProviderService,
		deps.IAMManager,

		deps.Crypto,
		deps.Validator,
		deps.Logger,
		deps.AuditLogger,
	}
}

// Create record
func (s *Service) Create(ctx context.Context, p *domain.Policy) error {
	p.Version = 1

	var sensitiveConfig domain.SensitiveConfig
	if p.HasIAMConfig() {
		iamClientConfig, err := s.iam.ParseConfig(p.IAM)
		if err != nil {
			return fmt.Errorf("parsing iam config: %w", err)
		}
		sensitiveConfig = iamClientConfig
		p.IAM.Config = sensitiveConfig
	}

	if err := s.validatePolicy(ctx, p); err != nil {
		return fmt.Errorf("policy validation: %w", err)
	}

	if p.HasIAMConfig() {
		if err := sensitiveConfig.Encrypt(); err != nil {
			return fmt.Errorf("encrypting iam config: %w", err)
		}
		p.IAM.Config = sensitiveConfig
	}

	if p.HasAppealMetadataSources() {
		if err := s.encryptAppealMetadata(p); err != nil {
			return err
		}
	}

<<<<<<< HEAD
	if err := s.encryptRequirementPostHooks(p); err != nil {
		return err
=======
	if p.HasCustomSteps() {
		if err := s.encryptCustomSteps(p); err != nil {
			return err
		}
>>>>>>> d6b63f5d
	}

	if !isDryRun(ctx) {
		if err := s.repository.Create(ctx, p); err != nil {
			return err
		}

		go func() {
			ctx := context.WithoutCancel(ctx)
			if err := s.auditLogger.Log(ctx, AuditKeyPolicyCreate, p); err != nil {
				s.logger.Error(ctx, "failed to record audit log", "error", err)
			}
		}()
	}

	if p.HasIAMConfig() {
		if err := s.decryptAndDeserializeIAMConfig(p.IAM); err != nil {
			return err
		}
	}

	if p.HasAppealMetadataSources() {
		if err := s.decryptAppealMetadata(p); err != nil {
			return err
		}
	}

<<<<<<< HEAD
	if err := s.decryptRequirementPostHooks(p); err != nil {
		return err
	}

=======
	if p.HasCustomSteps() {
		if err := s.decryptCustomSteps(p); err != nil {
			return err
		}
	}
>>>>>>> d6b63f5d
	return nil
}

// Find records
func (s *Service) Find(ctx context.Context) ([]*domain.Policy, error) {
	policies, err := s.repository.Find(ctx)
	if err != nil {
		return nil, err
	}

	for _, p := range policies {
		if p.HasIAMConfig() {
			if err := s.decryptAndDeserializeIAMConfig(p.IAM); err != nil {
				return nil, err
			}
		}

		if p.HasAppealMetadataSources() {
			if err := s.decryptAppealMetadata(p); err != nil {
				return nil, err
			}
		}

<<<<<<< HEAD
		if err := s.decryptRequirementPostHooks(p); err != nil {
			return nil, err
=======
		if p.HasCustomSteps() {
			if err := s.decryptCustomSteps(p); err != nil {
				return nil, err
			}
>>>>>>> d6b63f5d
		}
	}
	return policies, nil
}

// GetOne record
func (s *Service) GetOne(ctx context.Context, id string, version uint) (*domain.Policy, error) {
	p, err := s.repository.GetOne(ctx, id, version)
	if err != nil {
		return nil, err
	}

	if p.HasIAMConfig() {
		if err := s.decryptAndDeserializeIAMConfig(p.IAM); err != nil {
			return nil, err
		}
	}

	if p.HasAppealMetadataSources() {
		if err := s.decryptAppealMetadata(p); err != nil {
			return nil, err
		}
	}

	if p.HasCustomSteps() {
		if err := s.decryptCustomSteps(p); err != nil {
			return nil, err
		}
	}

	return p, nil
}

// Update a record
func (s *Service) Update(ctx context.Context, p *domain.Policy) error {
	if p.ID == "" {
		return ErrEmptyIDParam
	}

	var sensitiveConfig domain.SensitiveConfig
	if p.HasIAMConfig() {
		iamClientConfig, err := s.iam.ParseConfig(p.IAM)
		if err != nil {
			return fmt.Errorf("parsing iam config: %w", err)
		}
		sensitiveConfig = iamClientConfig
		p.IAM.Config = sensitiveConfig
	}

	if err := s.validatePolicy(ctx, p, "Version"); err != nil {
		return fmt.Errorf("policy validation: %w", err)
	}

	latestPolicy, err := s.GetOne(ctx, p.ID, 0)
	if err != nil {
		return err
	}

	if p.HasIAMConfig() {
		if err := sensitiveConfig.Encrypt(); err != nil {
			return fmt.Errorf("encrypting iam config: %w", err)
		}
		p.IAM.Config = sensitiveConfig
	}

	if p.HasAppealMetadataSources() {
		if err := s.encryptAppealMetadata(p); err != nil {
			return err
		}
	}

<<<<<<< HEAD
	if err := s.encryptRequirementPostHooks(p); err != nil {
		return err
=======
	if p.HasCustomSteps() {
		if err := s.encryptCustomSteps(p); err != nil {
			return err
		}
>>>>>>> d6b63f5d
	}

	p.Version = latestPolicy.Version + 1

	if !isDryRun(ctx) {
		if err := s.repository.Create(ctx, p); err != nil {
			return err
		}

		go func() {
			ctx := context.WithoutCancel(ctx)
			if err := s.auditLogger.Log(ctx, AuditKeyPolicyUpdate, p); err != nil {
				s.logger.Error(ctx, "failed to record audit log", "error", err)
			}
		}()
	}

	if p.HasIAMConfig() {
		if err := s.decryptAndDeserializeIAMConfig(p.IAM); err != nil {
			return err
		}
	}

	if p.HasAppealMetadataSources() {
		if err := s.decryptAppealMetadata(p); err != nil {
			return err
		}
	}

<<<<<<< HEAD
	if err := s.decryptRequirementPostHooks(p); err != nil {
		return err
	}

=======
	if p.HasCustomSteps() {
		if err := s.decryptCustomSteps(p); err != nil {
			return err
		}
	}
>>>>>>> d6b63f5d
	return nil
}

func (s *Service) encryptCustomSteps(p *domain.Policy) error {
	if p.CustomSteps.Config == nil {
		return nil
	}
	return p.CustomSteps.EncryptConfig(s.crypto)
}

func (s *Service) encryptAppealMetadata(p *domain.Policy) error {
	if p.AppealConfig == nil {
		return nil
	}
	for _, sourceCfg := range p.AppealConfig.MetadataSources {
		if sourceCfg.Config == nil {
			continue
		}
		if err := sourceCfg.EncryptConfig(s.crypto); err != nil {
			return err
		}
	}
	return nil
}

func (s *Service) decryptCustomSteps(p *domain.Policy) error {
	if p.CustomSteps.Config == nil {
		return nil
	}
	return p.CustomSteps.DecryptConfig(s.crypto)
}

func (s *Service) decryptAppealMetadata(p *domain.Policy) error {
	if p.AppealConfig == nil {
		return nil
	}
	for _, sourceCfg := range p.AppealConfig.MetadataSources {
		if sourceCfg.Config == nil {
			continue
		}
		if err := sourceCfg.DecryptConfig(s.crypto); err != nil {
			return err
		}
	}
	return nil
}

func (s *Service) encryptRequirementPostHooks(p *domain.Policy) error {
	if p.Requirements == nil {
		return nil
	}
	for _, req := range p.Requirements {
		if req.PostHooks == nil {
			continue
		}
		for _, hook := range req.PostHooks {
			if hook.Config == nil {
				continue
			}
			if err := hook.EncryptConfig(s.crypto); err != nil {
				return fmt.Errorf("encrypting post hook %q config: %w", hook.Name, err)
			}
		}
	}
	return nil
}

func (s *Service) decryptRequirementPostHooks(p *domain.Policy) error {
	if p.Requirements == nil {
		return nil
	}
	for _, req := range p.Requirements {
		if req.PostHooks == nil {
			continue
		}
		for _, hook := range req.PostHooks {
			if hook.Config == nil {
				continue
			}
			if err := hook.DecryptConfig(s.crypto); err != nil {
				return fmt.Errorf("decrypting post hook %q config: %w", hook.Name, err)
			}
		}
	}
	return nil
}

func (s *Service) decryptAndDeserializeIAMConfig(c *domain.IAMConfig) error {
	iamClientConfig, err := s.iam.ParseConfig(c)
	if err != nil {
		return fmt.Errorf("parsing iam config: %w", err)
	}
	if err := iamClientConfig.Decrypt(); err != nil {
		return fmt.Errorf("decrypting iam config: %w", err)
	}
	iamClientConfigMap, err := utils.StructToMap(iamClientConfig)
	if err != nil {
		return fmt.Errorf("deserializing iam config: %w", err)
	}

	c.Config = iamClientConfigMap
	return nil
}

func (s *Service) validatePolicy(ctx context.Context, p *domain.Policy, excludedFields ...string) error {
	if containsWhitespaces(p.ID) {
		return ErrIDContainsWhitespaces
	}

	if err := s.validator.StructExcept(p, excludedFields...); err != nil {
		return err
	}

	// Validate that either Steps or CustomSteps is present
	if (p.Steps == nil || len(p.Steps) == 0) && p.CustomSteps == nil {
		return ErrPolicyStepsRequired
	}

	// Only validate steps if they are provided
	if p.Steps != nil && len(p.Steps) > 0 {
		if err := s.validateSteps(p.Steps); err != nil {
			return err
		}
	}

	if err := s.validateAppealConfig(p.AppealConfig); err != nil {
		return err
	}

	if err := s.validateRequirements(ctx, p.Requirements); err != nil {
		return fmt.Errorf("invalid requirements: %w", err)
	}

	if p.HasIAMConfig() {
		if config, ok := p.IAM.Config.(domain.SensitiveConfig); ok {
			if err := config.Validate(); err != nil {
				return fmt.Errorf("invalid iam config: %w", err)
			}
		} else {
			config, err := s.iam.ParseConfig(p.IAM)
			if err != nil {
				return fmt.Errorf("parsing iam config: %w", err)
			}

			if err := config.Validate(); err != nil {
				return err
			}
		}
	}

	if p.HasAppealMetadataSources() {
		for key, metadataSource := range p.AppealConfig.MetadataSources {
			if err := s.validateAppealMetadataSource(ctx, metadataSource); err != nil {
				return fmt.Errorf("invalid appeal metadata source: %s : %w", key, err)
			}
		}
	}

	if p.HasCustomSteps() {
		if err := p.CustomSteps.Validate(); err != nil {
			return fmt.Errorf("invalid custom policy steps data: %w", err)
		}
	}
	return nil
}

func (s *Service) validateAppealMetadataSource(ctx context.Context, metadataSource *domain.AppealMetadataSource) error {
	if metadataSource.Name == "" {
		return fmt.Errorf("name should not be empty")
	}
	if metadataSource.Value == nil {
		return fmt.Errorf("value should not be empty")
	}

	switch metadataSource.Type {
	case "http":
		if metadataSource.Config == nil {
			return fmt.Errorf(`"config" is required for type http`)
		}
		// TODO: validate http config
		return nil
	case "static":
		return nil
	default:
		return fmt.Errorf("invalid metadata source type: %s", metadataSource.Type)
	}
}

func (s *Service) validateRequirements(ctx context.Context, requirements []*domain.Requirement) error {
	for i, r := range requirements {
		// Validate that at least one of appeals or post_hooks is present
		if len(r.Appeals) == 0 && len(r.PostHooks) == 0 {
			return fmt.Errorf("requirement[%v]: at least one of 'appeals' or 'post_hooks' must be specified", i)
		}

		for j, aa := range r.Appeals {
			resource, err := s.resourceService.Get(ctx, aa.Resource)
			if err != nil {
				return fmt.Errorf("requirement[%v].appeals[%v].resource: %w", i, j, err)
			}
			provider, err := s.providerService.GetOne(ctx, resource.ProviderType, resource.ProviderURN)
			if err != nil {
				return fmt.Errorf("requirement[%v].appeals[%v].resource: retrieving provider: %w", i, j, err)
			}

			appeal := &domain.Appeal{
				ResourceID:  resource.ID,
				Resource:    resource,
				Role:        aa.Role,
				Options:     aa.Options,
				AccountType: aa.AccountType,
			}
			appeal.SetDefaults()
			if err := s.providerService.ValidateAppeal(ctx, appeal, provider, appeal.Policy); err != nil {
				return fmt.Errorf("requirement[%v].appeals[%v]: %w", i, j, err)
			}
		}
	}
	return nil
}

func (s *Service) validateSteps(steps []*domain.Step) error {
	for _, step := range steps {
		if containsWhitespaces(step.Name) {
			return fmt.Errorf(`%w: "%s"`, ErrStepNameContainsWhitespaces, step.Name)
		}

		if step.Approvers != nil {
			for _, approver := range step.Approvers {
				if err := s.validateApprover(approver); err != nil {
					return fmt.Errorf(`validating approver "%s": %w`, approver, err)
				}
			}
		}
	}

	return nil
}

func (s *Service) validateApprover(expr string) error {
	if err := s.validator.Var(expr, "email"); err == nil {
		return nil
	}

	// skip validate approver step in case the expression uses arbitrary appeal values
	// which are only available at the time of appeal creation.
	if strings.Contains(expr, "$appeal.resource") ||
		strings.Contains(expr, "$appeal.creator") ||
		strings.Contains(expr, "$appeal.role") ||
		strings.Contains(expr, "$appeal.permissions") ||
		strings.Contains(expr, "$appeal.details") ||
		strings.Contains(expr, "$appeal.labels") {
		return nil
	}

	dummyAppeal := &domain.Appeal{
		Resource: &domain.Resource{},
	}
	dummyAppealMap, err := utils.StructToMap(dummyAppeal)
	if err != nil {
		return fmt.Errorf("parsing appeal to map: %w", err)
	}
	approvers, err := evaluator.Expression(expr).EvaluateWithVars(map[string]interface{}{
		"appeal": dummyAppealMap,
	})
	if err != nil {
		return fmt.Errorf("evaluating expression: %w", err)
	}

	// value type should be string or []string
	value := reflect.ValueOf(approvers)
	switch value.Type().Kind() {
	case reflect.String:
		return nil
	case reflect.Slice:
		elem := value.Type().Elem()
		switch elem.Kind() {
		case
			reflect.String,
			reflect.Interface: // can't determine exact type of interface{} elem
			return nil
		}
	}

	return fmt.Errorf(`invalid value type: "%s"`, expr)
}

func containsWhitespaces(s string) bool {
	r, _ := regexp.Compile(`\s`)
	return r.Match([]byte(s))
}

func (s *Service) validateAppealConfig(cfg *domain.PolicyAppealConfig) error {
	if cfg != nil && cfg.AllowActiveAccessExtensionIn != "" {
		if err := validateDuration(cfg.AllowActiveAccessExtensionIn); err != nil {
			return fmt.Errorf("invalid appeal extension policy: %w", err)
		}
	}
	return nil
}

func validateDuration(d string) error {
	if _, err := time.ParseDuration(d); err != nil {
		return fmt.Errorf("parsing duration: %w", err)
	}
	return nil
}

type isDryRunKey string

func WithDryRun(ctx context.Context) context.Context {
	return context.WithValue(ctx, isDryRunKey("dry_run"), true)
}

func isDryRun(ctx context.Context) bool {
	return ctx.Value(isDryRunKey("dry_run")) != nil
}<|MERGE_RESOLUTION|>--- conflicted
+++ resolved
@@ -114,15 +114,14 @@
 		}
 	}
 
-<<<<<<< HEAD
 	if err := s.encryptRequirementPostHooks(p); err != nil {
 		return err
-=======
+	}
+
 	if p.HasCustomSteps() {
 		if err := s.encryptCustomSteps(p); err != nil {
 			return err
 		}
->>>>>>> d6b63f5d
 	}
 
 	if !isDryRun(ctx) {
@@ -150,18 +149,16 @@
 		}
 	}
 
-<<<<<<< HEAD
 	if err := s.decryptRequirementPostHooks(p); err != nil {
 		return err
 	}
 
-=======
 	if p.HasCustomSteps() {
 		if err := s.decryptCustomSteps(p); err != nil {
 			return err
 		}
 	}
->>>>>>> d6b63f5d
+
 	return nil
 }
 
@@ -185,15 +182,15 @@
 			}
 		}
 
-<<<<<<< HEAD
 		if err := s.decryptRequirementPostHooks(p); err != nil {
 			return nil, err
-=======
+		}
+
 		if p.HasCustomSteps() {
 			if err := s.decryptCustomSteps(p); err != nil {
 				return nil, err
 			}
->>>>>>> d6b63f5d
+
 		}
 	}
 	return policies, nil
@@ -265,15 +262,13 @@
 		}
 	}
 
-<<<<<<< HEAD
 	if err := s.encryptRequirementPostHooks(p); err != nil {
 		return err
-=======
+	}
 	if p.HasCustomSteps() {
 		if err := s.encryptCustomSteps(p); err != nil {
 			return err
 		}
->>>>>>> d6b63f5d
 	}
 
 	p.Version = latestPolicy.Version + 1
@@ -303,18 +298,15 @@
 		}
 	}
 
-<<<<<<< HEAD
 	if err := s.decryptRequirementPostHooks(p); err != nil {
 		return err
 	}
 
-=======
 	if p.HasCustomSteps() {
 		if err := s.decryptCustomSteps(p); err != nil {
 			return err
 		}
 	}
->>>>>>> d6b63f5d
 	return nil
 }
 
