package appeal_test

import (
	"context"
	"encoding/json"
	"errors"
	"fmt"
	"io"
	"net/http"
	"net/http/httptest"
	"testing"
	"time"

	"github.com/go-playground/validator/v10"
	"github.com/google/uuid"
	"github.com/goto/guardian/core/appeal"
	appealmocks "github.com/goto/guardian/core/appeal/mocks"
	"github.com/goto/guardian/core/comment"
	commentmocks "github.com/goto/guardian/core/comment/mocks"
	"github.com/goto/guardian/core/event"
	eventmocks "github.com/goto/guardian/core/event/mocks"
	"github.com/goto/guardian/core/provider"
	"github.com/goto/guardian/domain"
	"github.com/goto/guardian/mocks"
	"github.com/goto/guardian/pkg/log"
	"github.com/stretchr/testify/assert"
	"github.com/stretchr/testify/mock"
	"github.com/stretchr/testify/suite"
)

var (
	timeNow = time.Now()
)

type serviceTestHelper struct {
	mockRepository      *appealmocks.Repository
	mockCommentRepo     *commentmocks.Repository
	mockAuditLogRepo    *eventmocks.Repository
	mockApprovalService *appealmocks.ApprovalService
	mockResourceService *appealmocks.ResourceService
	mockProviderService *appealmocks.ProviderService
	mockPolicyService   *appealmocks.PolicyService
	mockGrantService    *appealmocks.GrantService
	mockIAMManager      *appealmocks.IamManager
	mockIAMClient       *mocks.IAMClient
	mockNotifier        *appealmocks.Notifier
	mockAuditLogger     *appealmocks.AuditLogger

	service    *appeal.Service
	now        time.Time
	ctxMatcher interface{}
}

func (h *serviceTestHelper) assertExpectations(t *testing.T) {
	t.Helper()
	h.mockRepository.AssertExpectations(t)
	h.mockCommentRepo.AssertExpectations(t)
	h.mockAuditLogRepo.AssertExpectations(t)
	h.mockApprovalService.AssertExpectations(t)
	h.mockResourceService.AssertExpectations(t)
	h.mockProviderService.AssertExpectations(t)
	h.mockPolicyService.AssertExpectations(t)
	h.mockGrantService.AssertExpectations(t)
	h.mockIAMManager.AssertExpectations(t)
	h.mockIAMClient.AssertExpectations(t)
	h.mockNotifier.AssertExpectations(t)
	h.mockAuditLogger.AssertExpectations(t)
}

func newServiceTestHelper() *serviceTestHelper {
	logger := log.NewNoop()

	h := &serviceTestHelper{}
	h.mockAuditLogger = new(appealmocks.AuditLogger)
	h.mockRepository = new(appealmocks.Repository)
	h.mockCommentRepo = new(commentmocks.Repository)
	h.mockApprovalService = new(appealmocks.ApprovalService)
	h.mockResourceService = new(appealmocks.ResourceService)
	h.mockProviderService = new(appealmocks.ProviderService)
	h.mockPolicyService = new(appealmocks.PolicyService)
	h.mockGrantService = new(appealmocks.GrantService)
	commentService := comment.NewService(comment.ServiceDeps{
		Repository:  h.mockCommentRepo,
		Logger:      logger,
		AuditLogger: h.mockAuditLogger,
	})
	h.mockAuditLogRepo = new(eventmocks.Repository)
	eventService := event.NewService(h.mockAuditLogRepo, logger)
	h.mockIAMManager = new(appealmocks.IamManager)
	h.mockIAMClient = new(mocks.IAMClient)
	h.mockNotifier = new(appealmocks.Notifier)
	h.now = time.Now()
	h.ctxMatcher = mock.MatchedBy(func(ctx context.Context) bool { return true })

	service := appeal.NewService(appeal.ServiceDeps{
		h.mockRepository,
		h.mockApprovalService,
		h.mockResourceService,
		h.mockProviderService,
		h.mockPolicyService,
		h.mockGrantService,
		commentService,
		eventService,
		h.mockIAMManager,
		h.mockNotifier,
		validator.New(),
		logger,
		h.mockAuditLogger,
	})
	service.TimeNow = func() time.Time {
		return h.now
	}

	h.service = service
	return h
}

type ServiceTestSuite struct {
	suite.Suite
}

func TestService(t *testing.T) {
	suite.Run(t, new(ServiceTestSuite))
}

func (s *ServiceTestSuite) TestGetByID() {
	s.Run("should return error if id is empty/0", func() {
		h := newServiceTestHelper()
		defer h.assertExpectations(s.T())
		expectedError := appeal.ErrAppealIDEmptyParam

		actualResult, actualError := h.service.GetByID(context.Background(), "")

		s.Nil(actualResult)
		s.EqualError(actualError, expectedError.Error())
	})

	s.Run("should return error if got any from repository", func() {
		h := newServiceTestHelper()
		defer h.assertExpectations(s.T())
		expectedError := errors.New("repository error")
		h.mockRepository.EXPECT().GetByID(h.ctxMatcher, mock.Anything).Return(nil, expectedError).Once()

		id := uuid.New().String()
		actualResult, actualError := h.service.GetByID(context.Background(), id)

		s.Nil(actualResult)
		s.EqualError(actualError, expectedError.Error())
	})

	s.Run("should return record on success", func() {
		h := newServiceTestHelper()
		defer h.assertExpectations(s.T())
		expectedID := uuid.New().String()
		expectedResult := &domain.Appeal{
			ID: expectedID,
		}
		h.mockRepository.EXPECT().GetByID(h.ctxMatcher, expectedID).Return(expectedResult, nil).Once()

		actualResult, actualError := h.service.GetByID(context.Background(), expectedID)

		s.Equal(expectedResult, actualResult)
		s.Nil(actualError)
	})
}

func (s *ServiceTestSuite) TestFind() {
	s.Run("should return error if got any from repository", func() {
		h := newServiceTestHelper()
		defer h.assertExpectations(s.T())
		expectedError := errors.New("unexpected repository error")
		h.mockRepository.EXPECT().Find(h.ctxMatcher, mock.Anything).Return(nil, expectedError).Once()

		actualResult, actualError := h.service.Find(context.Background(), &domain.ListAppealsFilter{})

		s.Nil(actualResult)
		s.EqualError(actualError, expectedError.Error())
	})

	s.Run("should return records on success", func() {
		h := newServiceTestHelper()
		defer h.assertExpectations(s.T())
		expectedFilters := &domain.ListAppealsFilter{
			AccountID: "user@email.com",
		}
		expectedResult := []*domain.Appeal{
			{
				ID:         "1",
				ResourceID: "1",
				AccountID:  "user@email.com",
				Role:       "viewer",
			},
		}
		h.mockRepository.EXPECT().Find(h.ctxMatcher, expectedFilters).Return(expectedResult, nil).Once()

		actualResult, actualError := h.service.Find(context.Background(), expectedFilters)

		s.Equal(expectedResult, actualResult)
		s.Nil(actualError)
	})
}

func (s *ServiceTestSuite) TestCreate() {
	appeal.TimeNow = func() time.Time {
		return timeNow
	}
	accountID := "test@email.com"

	s.Run("should return error if got error from resource service", func() {
		h := newServiceTestHelper()
		defer h.assertExpectations(s.T())
		expectedError := fmt.Errorf("error getting resource map: %w", errors.New("resource service error"))
		expectedProviders := []*domain.Provider{}
		expectedPolicies := []*domain.Policy{}
		expectedAppeals := []*domain.Appeal{}
		h.mockResourceService.EXPECT().Find(mock.Anything, mock.Anything).Return(nil, expectedError).Once()
		h.mockProviderService.EXPECT().Find(mock.Anything).Return(expectedProviders, nil).Once()
		h.mockPolicyService.EXPECT().Find(mock.Anything).Return(expectedPolicies, nil).Once()
		h.mockRepository.EXPECT().
			Find(h.ctxMatcher, mock.Anything).
			Return(expectedAppeals, nil).Once()

		actualError := h.service.Create(context.Background(), []*domain.Appeal{})

		s.ErrorIs(actualError, expectedError)
	})

	s.Run("should return error if got error from provider service", func() {
		h := newServiceTestHelper()
		defer h.assertExpectations(s.T())
		expectedResources := []*domain.Resource{}
		expectedError := fmt.Errorf("error getting provider map: %w", errors.New("provider service error"))
		expectedPolicies := []*domain.Policy{}
		expectedAppeals := []*domain.Appeal{}
		h.mockResourceService.EXPECT().Find(mock.Anything, mock.Anything).Return(expectedResources, nil).Once()
		h.mockProviderService.EXPECT().Find(mock.Anything).Return(nil, expectedError).Once()
		h.mockPolicyService.EXPECT().Find(mock.Anything).Return(expectedPolicies, nil).Once()
		h.mockRepository.EXPECT().
			Find(h.ctxMatcher, mock.Anything).
			Return(expectedAppeals, nil).Once()

		actualError := h.service.Create(context.Background(), []*domain.Appeal{})

		s.ErrorIs(actualError, expectedError)
	})

	s.Run("should return error if got error from policy service", func() {
		h := newServiceTestHelper()
		defer h.assertExpectations(s.T())
		expectedResources := []*domain.Resource{}
		expectedProviders := []*domain.Provider{}
		expectedError := fmt.Errorf("error getting service map: %w", errors.New("service service error"))
		expectedAppeals := []*domain.Appeal{}
		h.mockResourceService.EXPECT().Find(mock.Anything, mock.Anything).Return(expectedResources, nil).Once()
		h.mockProviderService.EXPECT().Find(mock.Anything).Return(expectedProviders, nil).Once()
		h.mockPolicyService.EXPECT().Find(mock.Anything).Return(nil, expectedError).Once()
		h.mockRepository.EXPECT().
			Find(h.ctxMatcher, mock.Anything).
			Return(expectedAppeals, nil).Once()

		actualError := h.service.Create(context.Background(), []*domain.Appeal{})

		s.ErrorIs(actualError, expectedError)
	})

	s.Run("should return error if got error from appeal repository", func() {
		h := newServiceTestHelper()
		defer h.assertExpectations(s.T())
		expectedResources := []*domain.Resource{}
		expectedProviders := []*domain.Provider{}
		expectedPolicies := []*domain.Policy{}
		h.mockResourceService.EXPECT().Find(mock.Anything, mock.Anything).Return(expectedResources, nil).Once()
		h.mockProviderService.EXPECT().Find(mock.Anything).Return(expectedProviders, nil).Once()
		h.mockPolicyService.EXPECT().Find(mock.Anything).Return(expectedPolicies, nil).Once()
		expectedError := errors.New("appeal repository error")
		h.mockRepository.EXPECT().
			Find(h.ctxMatcher, mock.Anything).
			Return(nil, expectedError).Once()

		actualError := h.service.Create(context.Background(), []*domain.Appeal{})

		s.ErrorIs(actualError, expectedError)
	})

	s.Run("should return error for invalid appeals", func() {
		testProvider := &domain.Provider{
			ID:   "1",
			Type: "provider_type",
			URN:  "provider_urn",
			Config: &domain.ProviderConfig{
				Appeal: &domain.AppealConfig{
					AllowPermanentAccess: false,
				},
				Resources: []*domain.ResourceConfig{
					{
						Type: "resource_type",
						Policy: &domain.PolicyConfig{
							ID:      "policy_id",
							Version: 1,
						},
						Roles: []*domain.Role{
							{
								ID: "role_1",
							},
						},
					},
				},
			},
		}
		expDate := timeNow.Add(24 * time.Hour)

		testPolicies := []*domain.Policy{{ID: "policy_id", Version: 1}}

		testCases := []struct {
			name                          string
			resources                     []*domain.Resource
			providers                     []*domain.Provider
			policies                      []*domain.Policy
			existingAppeals               []*domain.Appeal
			activeGrants                  []domain.Grant
			callMockValidateAppeal        bool
			expectedAppealValidationError error
			callMockGetPermissions        bool
			appeals                       []*domain.Appeal
			expectedError                 error
		}{
			{
				name: "creating appeal for other normal user with allow_on_behalf=false",
				appeals: []*domain.Appeal{{
					CreatedBy:  "addOnBehalfApprovedNotification-user",
					AccountID:  "addOnBehalfApprovedNotification-user-2",
					ResourceID: "1",
					Role:       "addOnBehalfApprovedNotification-role",
				}},
				resources: []*domain.Resource{{
					ID:           "1",
					ProviderType: testProvider.Type,
					ProviderURN:  testProvider.URN,
					Type:         "resource_type",
				}},
				providers:              []*domain.Provider{testProvider},
				policies:               []*domain.Policy{{ID: "policy_id", Version: 1, AppealConfig: &domain.PolicyAppealConfig{AllowOnBehalf: false}}},
				callMockValidateAppeal: true,
				callMockGetPermissions: true,
				expectedError:          appeal.ErrCannotCreateAppealForOtherUser,
			},
			{
				name: "duplicate appeal",
				existingAppeals: []*domain.Appeal{{
					CreatedBy:  "test-user",
					AccountID:  "test-user",
					ResourceID: "1",
					Role:       "test-role",
					Status:     domain.AppealStatusPending,
				}},
				appeals: []*domain.Appeal{{
					CreatedBy:  "test-user",
					AccountID:  "test-user",
					ResourceID: "1",
					Role:       "test-role",
				}},
				expectedError: appeal.ErrAppealDuplicate,
			},
			{
				name: "resource not found",
				resources: []*domain.Resource{{
					ID: "1",
				}},
				appeals: []*domain.Appeal{{
					CreatedBy:  "test-user",
					AccountID:  "test-user",
					ResourceID: "2",
					Role:       "test-role",
				}},
				expectedError: appeal.ErrResourceNotFound,
			},
			{
				name: "provider type not found",
				resources: []*domain.Resource{{
					ID:           "1",
					ProviderType: "invalid_provider_type",
					ProviderURN:  "provider_urn",
				}},
				providers:     []*domain.Provider{testProvider},
				appeals:       []*domain.Appeal{{ResourceID: "1"}},
				expectedError: appeal.ErrProviderNotFound,
			},
			{
				name: "provider urn not found",
				resources: []*domain.Resource{{
					ID:           "1",
					ProviderType: "provider_type",
					ProviderURN:  "invalid_provider_urn",
				}},
				providers:     []*domain.Provider{testProvider},
				appeals:       []*domain.Appeal{{ResourceID: "1"}},
				expectedError: appeal.ErrProviderNotFound,
			},
			{
				name: "user still have active grant",
				resources: []*domain.Resource{{
					ID:           "1",
					Type:         "resource_type",
					ProviderType: testProvider.Type,
					ProviderURN:  testProvider.URN,
				}},
				activeGrants: []domain.Grant{{
					AccountID:  "test-user",
					ResourceID: "1",
					Role:       "test-role",
					Status:     domain.GrantStatusActive,
				}},
				policies: testPolicies,
				appeals: []*domain.Appeal{{
					CreatedBy:  "test-user",
					AccountID:  "test-user",
					ResourceID: "1",
					Role:       "test-role",
				}},
				providers:     []*domain.Provider{testProvider},
				expectedError: appeal.ErrAppealFoundActiveGrant,
			},
			{
				name: "invalid extension duration",
				resources: []*domain.Resource{{
					ID:           "1",
					Type:         "resource_type",
					ProviderType: testProvider.Type,
					ProviderURN:  testProvider.URN,
				}},
				activeGrants: []domain.Grant{{
					AccountID:  "test-user",
					ResourceID: "1",
					Role:       "test-role",
					Status:     domain.GrantStatusActive,
				}},
				appeals: []*domain.Appeal{{
					CreatedBy:  "test-user",
					AccountID:  "test-user",
					ResourceID: "1",
					Role:       "test-role",
				}},
				policies: testPolicies,
				providers: []*domain.Provider{{
					ID:   "1",
					Type: testProvider.Type,
					URN:  testProvider.URN,
					Config: &domain.ProviderConfig{
						Appeal: &domain.AppealConfig{
							AllowActiveAccessExtensionIn: "invalid",
						},
						Resources: testProvider.Config.Resources,
					},
				}},
				expectedError: appeal.ErrAppealInvalidExtensionDuration,
			},
			{
				name: "extension not eligible",
				resources: []*domain.Resource{{
					ID:           "1",
					Type:         "resource_type",
					ProviderType: testProvider.Type,
					ProviderURN:  testProvider.URN,
				}},
				activeGrants: []domain.Grant{{
					AccountID:      "test-user",
					ResourceID:     "1",
					Role:           "test-role",
					Status:         domain.GrantStatusActive,
					ExpirationDate: &expDate,
				}},
				appeals: []*domain.Appeal{{
					CreatedBy:  "test-user",
					AccountID:  "test-user",
					ResourceID: "1",
					Role:       "test-role",
				}},
				policies: testPolicies,
				providers: []*domain.Provider{{
					ID:   "1",
					Type: testProvider.Type,
					URN:  testProvider.URN,
					Config: &domain.ProviderConfig{
						Appeal: &domain.AppealConfig{
							AllowActiveAccessExtensionIn: "23h",
						},
						Resources: testProvider.Config.Resources,
					},
				}},
				expectedError: appeal.ErrGrantNotEligibleForExtension,
			},
			{
				name: "duration not found when the appeal config prevents permanent access",
				resources: []*domain.Resource{{
					ID:           "1",
					ProviderType: "provider_type",
					ProviderURN:  "provider_urn",
					Type:         "resource_type",
				}},
				policies:                      []*domain.Policy{{ID: "policy_id", Version: 1}},
				providers:                     []*domain.Provider{testProvider},
				callMockValidateAppeal:        true,
				expectedAppealValidationError: provider.ErrAppealValidationDurationNotSpecified,
				appeals: []*domain.Appeal{{
					ResourceID: "1",
				}},
				expectedError: provider.ErrAppealValidationDurationNotSpecified,
			},
			{
				name: "empty duration option",
				resources: []*domain.Resource{{
					ID:           "1",
					ProviderType: "provider_type",
					ProviderURN:  "provider_urn",
					Type:         "resource_type",
				}},
				policies:                      testPolicies,
				providers:                     []*domain.Provider{testProvider},
				callMockValidateAppeal:        true,
				expectedAppealValidationError: provider.ErrAppealValidationEmptyDuration,
				appeals: []*domain.Appeal{{
					ResourceID: "1",
					Options: &domain.AppealOptions{
						Duration: "",
					},
				}},
				expectedError: provider.ErrAppealValidationEmptyDuration,
			},
			{
				name: "invalid duration value",
				resources: []*domain.Resource{{
					ID:           "1",
					ProviderType: "provider_type",
					ProviderURN:  "provider_urn",
					Type:         "resource_type",
				}},
				policies:                      testPolicies,
				providers:                     []*domain.Provider{testProvider},
				callMockValidateAppeal:        true,
				expectedAppealValidationError: provider.ErrAppealValidationInvalidDurationValue,
				appeals: []*domain.Appeal{{
					ResourceID: "1",
					Options: &domain.AppealOptions{
						Duration: "invalid-duration",
					},
				}},
				expectedError: provider.ErrAppealValidationInvalidDurationValue,
			},
			{
				name: "invalid role",
				resources: []*domain.Resource{{
					ID:           "1",
					ProviderType: "provider_type",
					ProviderURN:  "provider_urn",
					Type:         "resource_type",
				}},
				policies:                      testPolicies,
				providers:                     []*domain.Provider{testProvider},
				callMockValidateAppeal:        true,
				expectedAppealValidationError: provider.ErrInvalidRole,
				appeals: []*domain.Appeal{{
					ResourceID: "1",
					Role:       "invalid_role",
					Options: &domain.AppealOptions{
						ExpirationDate: &timeNow,
					},
				}},
				expectedError: appeal.ErrInvalidRole,
			},
			{
				name: "resource type not found",
				resources: []*domain.Resource{{
					ID:           "1",
					ProviderType: "provider_type",
					ProviderURN:  "provider_urn",
					Type:         "invalid_resource_type",
				}},
				policies:      testPolicies,
				providers:     []*domain.Provider{testProvider},
				appeals:       []*domain.Appeal{{ResourceID: "1"}},
				expectedError: appeal.ErrInvalidResourceType,
			},
			{
				name: "policy id not found",
				resources: []*domain.Resource{{
					ID:           "1",
					ProviderType: "provider_type",
					ProviderURN:  "provider_urn",
					Type:         "resource_type",
				}},
				providers: []*domain.Provider{testProvider},
				appeals: []*domain.Appeal{{
					ResourceID: "1",
					Role:       "role_1",
					Options: &domain.AppealOptions{
						ExpirationDate: &timeNow,
					},
				}},
				expectedError: appeal.ErrPolicyNotFound,
			},
			{
				name: "policy version not found",
				resources: []*domain.Resource{{
					ID:           "1",
					ProviderType: "provider_type",
					ProviderURN:  "provider_urn",
					Type:         "resource_type",
				}},
				providers: []*domain.Provider{testProvider},
				policies: []*domain.Policy{{
					ID: "policy_id",
				}},
				appeals: []*domain.Appeal{{
					ResourceID: "1",
					Role:       "role_1",
					Options: &domain.AppealOptions{
						ExpirationDate: &timeNow,
					},
				}},
				expectedError: appeal.ErrPolicyNotFound,
			},
			{
				name: "appeal duration not found in policy appeal config",
				resources: []*domain.Resource{{
					ID:           "1",
					ProviderType: "provider_type",
					ProviderURN:  "provider_urn",
					Type:         "resource_type",
				}},
				providers: []*domain.Provider{testProvider},
				policies: []*domain.Policy{{
					ID:      "policy_id",
					Version: uint(1),
					AppealConfig: &domain.PolicyAppealConfig{
						DurationOptions: []domain.AppealDurationOption{
							{Name: "1 Day", Value: "24h"},
							{Name: "3 Days", Value: "72h"},
							{Name: "90 Days", Value: "2160h"},
						},
					},
				}},
				callMockValidateAppeal: true,
				callMockGetPermissions: true,
				appeals: []*domain.Appeal{{
					ResourceID:    "1",
					Role:          "role_1",
					PolicyID:      "policy_id",
					PolicyVersion: uint(1),
					Options: &domain.AppealOptions{
						Duration: "100h",
					},
				}},
				expectedError: appeal.ErrDurationNotAllowed,
			},
		}

		for _, tc := range testCases {
			s.Run(tc.name, func() {
				h := newServiceTestHelper()
				h.mockResourceService.EXPECT().
					Find(mock.Anything, mock.Anything).
					Return(tc.resources, nil).Once()
				h.mockProviderService.EXPECT().
					Find(mock.Anything).
					Return(tc.providers, nil).Once()
				h.mockPolicyService.EXPECT().
					Find(mock.Anything).
					Return(tc.policies, nil).Once()
				h.mockRepository.EXPECT().
					Find(h.ctxMatcher, mock.Anything).
					Return(tc.existingAppeals, nil).Once()
				h.mockGrantService.EXPECT().
					List(h.ctxMatcher, mock.AnythingOfType("domain.ListGrantsFilter")).
					Return(tc.activeGrants, nil)
				if tc.callMockValidateAppeal {
					h.mockProviderService.EXPECT().
						ValidateAppeal(mock.Anything, mock.Anything, mock.Anything, mock.Anything).
						Return(tc.expectedAppealValidationError).Once()
				}
				if tc.callMockGetPermissions {
					h.mockProviderService.EXPECT().
						GetPermissions(mock.Anything, mock.Anything, mock.Anything, mock.Anything).
						Return([]interface{}{}, nil).Once()
				}

				actualError := h.service.Create(context.Background(), tc.appeals)

				s.Contains(actualError.Error(), tc.expectedError.Error())
			})
		}
	})

	s.Run("should return error if got error from repository on bulk upsert", func() {
		h := newServiceTestHelper()
		defer h.assertExpectations(s.T())
		expectedResources := []*domain.Resource{}
		expectedProviders := []*domain.Provider{}
		expectedPolicies := []*domain.Policy{}
		expectedPendingAppeals := []*domain.Appeal{}
		h.mockResourceService.EXPECT().
			Find(mock.Anything, mock.Anything).
			Return(expectedResources, nil).Once()
		h.mockProviderService.EXPECT().
			Find(mock.Anything).
			Return(expectedProviders, nil).Once()
		h.mockPolicyService.EXPECT().
			Find(mock.Anything).
			Return(expectedPolicies, nil).Once()
		h.mockRepository.EXPECT().
			Find(h.ctxMatcher, mock.Anything).
			Return(expectedPendingAppeals, nil).Once()
		h.mockRepository.EXPECT().
			BulkUpsert(h.ctxMatcher, mock.Anything).
			Return(assert.AnError).Once()

		actualError := h.service.Create(context.Background(), []*domain.Appeal{})

		s.ErrorIs(actualError, assert.AnError)
	})

	s.Run("should return appeals on success", func() {
		h := newServiceTestHelper()
		resources := []*domain.Resource{
			{
				ID:           "1",
				Type:         "resource_type_1",
				ProviderType: "provider_type",
				ProviderURN:  "provider1",
				Details: map[string]interface{}{
					"owner": []string{"resource.owner@email.com"},
				},
			},
			{
				ID:           "2",
				Type:         "resource_type_2",
				ProviderType: "provider_type",
				ProviderURN:  "provider1",
				Details: map[string]interface{}{
					"owner": []string{"resource.owner@email.com"},
				},
			},
		}
		providers := []*domain.Provider{
			{
				ID:   "1",
				Type: "provider_type",
				URN:  "provider1",
				Config: &domain.ProviderConfig{
					Appeal: &domain.AppealConfig{
						AllowPermanentAccess:         true,
						AllowActiveAccessExtensionIn: "24h",
					},
					Resources: []*domain.ResourceConfig{
						{
							Type: "resource_type_1",
							Policy: &domain.PolicyConfig{
								ID:      "policy_1",
								Version: 1,
							},
							Roles: []*domain.Role{
								{
									ID:          "role_id",
									Permissions: []interface{}{"test-permission-1"},
								},
							},
						},
						{
							Type: "resource_type_2",
							Policy: &domain.PolicyConfig{
								ID:      "policy_2",
								Version: 1,
							},
							Roles: []*domain.Role{
								{
									ID:          "role_id",
									Permissions: []interface{}{"test-permission-1"},
								},
							},
						},
					},
				},
			},
		}
		expDate := timeNow.Add(23 * time.Hour)
		expectedExistingAppeals := []*domain.Appeal{}
		expectedActiveGrants := []domain.Grant{
			{
				ID:         "99",
				AccountID:  accountID,
				ResourceID: "2",
				Resource: &domain.Resource{
					ID:  "2",
					URN: "urn",
				},
				Role:           "role_id",
				Status:         domain.GrantStatusActive,
				ExpirationDate: &expDate,
			},
		}
		policies := []*domain.Policy{
			{
				ID:      "policy_1",
				Version: 1,
				Steps: []*domain.Step{
					{
						Name:     "step_1",
						Strategy: "manual",
						Approvers: []string{
							"$appeal.resource.details.owner",
						},
					},
					{
						Name:     "step_2",
						Strategy: "manual",
						Approvers: []string{
							"$appeal.creator.managers",
							"$appeal.creator.managers", // test duplicate approvers
						},
					},
				},
				IAM: &domain.IAMConfig{
					Provider: "http",
					Config: map[string]interface{}{
						"url": "http://localhost",
					},
					Schema: map[string]string{
						"managers": `managers`,
						"name":     "name",
						"role":     `$response.roles[0].name`,
						"roles":    `map($response.roles, {#.name})`,
					},
				},
				AppealConfig: &domain.PolicyAppealConfig{AllowOnBehalf: true},
			},
			{
				ID:      "policy_2",
				Version: 1,
				Steps: []*domain.Step{
					{
						Name:     "step_1",
						Strategy: "manual",
						Approvers: []string{
							"$appeal.resource.details.owner",
						},
					},
					{
						Name:     "step_2",
						Strategy: "manual",
						Approvers: []string{
							`$appeal.creator != nil ? $appeal.creator.managers : "approver@example.com"`,
						},
					},
				},
				IAM: &domain.IAMConfig{
					Provider: "http",
					Config: map[string]interface{}{
						"url": "http://localhost",
					},
					Schema: map[string]string{
						"managers": `managers`,
						"name":     "name",
						"role":     `$response.roles[0].name`,
						"roles":    `map($response.roles, {#.name})`,
					},
				},
				AppealConfig: &domain.PolicyAppealConfig{
					AllowOnBehalf:              true,
					AllowCreatorDetailsFailure: true,
				},
			},
		}
		expectedCreatorUser := map[string]interface{}{
			"managers": []interface{}{"user.approver@email.com"},
			"name":     "test-name",
			"role":     "test-role-1",
			"roles":    []interface{}{"test-role-1", "test-role-2"},
		}
		expectedAppealsInsertionParam := []*domain.Appeal{
			{
				ResourceID:    resources[0].ID,
				Resource:      resources[0],
				PolicyID:      "policy_1",
				PolicyVersion: 1,
				Status:        domain.AppealStatusPending,
				AccountID:     accountID,
				AccountType:   domain.DefaultAppealAccountType,
				CreatedBy:     accountID,
				Creator:       expectedCreatorUser,
				Role:          "role_id",
				Permissions:   []string{"test-permission-1"},
				Approvals: []*domain.Approval{
					{
						Name:          "step_1",
						Index:         0,
						Status:        domain.ApprovalStatusPending,
						PolicyID:      "policy_1",
						PolicyVersion: 1,
						Approvers:     []string{"resource.owner@email.com"},
					},
					{
						Name:          "step_2",
						Index:         1,
						Status:        domain.ApprovalStatusBlocked,
						PolicyID:      "policy_1",
						PolicyVersion: 1,
						Approvers:     []string{"user.approver@email.com"},
					},
				},
				Description: "The answer is 42",
			},
			{
				ResourceID:    resources[1].ID,
				Resource:      resources[1],
				PolicyID:      "policy_2",
				PolicyVersion: 1,
				Status:        domain.AppealStatusPending,
				AccountID:     "addOnBehalfApprovedNotification-user",
				AccountType:   domain.DefaultAppealAccountType,
				CreatedBy:     accountID,
				Creator:       nil,
				Role:          "role_id",
				Permissions:   []string{"test-permission-1"},
				Approvals: []*domain.Approval{
					{
						Name:          "step_1",
						Index:         0,
						Status:        domain.ApprovalStatusPending,
						PolicyID:      "policy_2",
						PolicyVersion: 1,
						Approvers:     []string{"resource.owner@email.com"},
					},
					{
						Name:          "step_2",
						Index:         1,
						Status:        domain.ApprovalStatusBlocked,
						PolicyID:      "policy_2",
						PolicyVersion: 1,
						Approvers:     []string{"approver@example.com"},
					},
				},
				Description: "The answer is 42",
			},
		}
		expectedResult := []*domain.Appeal{
			{
				ID:            "1",
				ResourceID:    "1",
				Resource:      resources[0],
				PolicyID:      "policy_1",
				PolicyVersion: 1,
				Status:        domain.AppealStatusPending,
				AccountID:     accountID,
				AccountType:   domain.DefaultAppealAccountType,
				CreatedBy:     accountID,
				Creator:       expectedCreatorUser,
				Role:          "role_id",
				Permissions:   []string{"test-permission-1"},
				Approvals: []*domain.Approval{
					{
						ID:            "1",
						Name:          "step_1",
						Index:         0,
						Status:        domain.ApprovalStatusPending,
						PolicyID:      "policy_1",
						PolicyVersion: 1,
						Approvers:     []string{"resource.owner@email.com"},
					},
					{
						ID:            "2",
						Name:          "step_2",
						Index:         1,
						Status:        domain.ApprovalStatusBlocked,
						PolicyID:      "policy_1",
						PolicyVersion: 1,
						Approvers:     []string{"user.approver@email.com"},
					},
				},
				Description: "The answer is 42",
			},
			{
				ID:            "2",
				ResourceID:    "2",
				Resource:      resources[1],
				PolicyID:      "policy_2",
				PolicyVersion: 1,
				Status:        domain.AppealStatusPending,
				AccountID:     "addOnBehalfApprovedNotification-user",
				AccountType:   domain.DefaultAppealAccountType,
				CreatedBy:     accountID,
				Creator:       nil,
				Role:          "role_id",
				Permissions:   []string{"test-permission-1"},
				Approvals: []*domain.Approval{
					{
						ID:            "1",
						Name:          "step_1",
						Index:         0,
						Status:        domain.ApprovalStatusPending,
						PolicyID:      "policy_2",
						PolicyVersion: 1,
						Approvers:     []string{"resource.owner@email.com"},
					},
					{
						ID:            "2",
						Name:          "step_2",
						Index:         1,
						Status:        domain.ApprovalStatusBlocked,
						PolicyID:      "policy_2",
						PolicyVersion: 1,
						Approvers:     []string{"approver@example.com"},
					},
				},
				Description: "The answer is 42",
			},
		}

		appeals := []*domain.Appeal{
			{
				CreatedBy:  accountID,
				AccountID:  accountID,
				ResourceID: "1",
				Resource: &domain.Resource{
					ID:  "1",
					URN: "urn",
				},
				Role:        "role_id",
				Description: "The answer is 42",
			},
			{
				CreatedBy:  accountID,
				AccountID:  "addOnBehalfApprovedNotification-user",
				ResourceID: "2",
				Resource: &domain.Resource{
					ID:  "2",
					URN: "urn",
				},
				Role:        "role_id",
				Description: "The answer is 42",
			},
		}

		expectedResourceFilters := domain.ListResourcesFilter{IDs: []string{resources[0].ID, resources[1].ID}}
		h.mockResourceService.EXPECT().
			Find(mock.Anything, expectedResourceFilters).Return(resources, nil).Once()
		h.mockProviderService.EXPECT().
			Find(mock.Anything).Return(providers, nil).Once()
		h.mockPolicyService.EXPECT().
			Find(mock.Anything).Return(policies, nil).Once()
		expectedExistingAppealsFilters := &domain.ListAppealsFilter{
			Statuses:   []string{domain.AppealStatusPending},
			AccountIDs: []string{"test@email.com", "addOnBehalfApprovedNotification-user"},
		}
		h.mockRepository.EXPECT().
			Find(h.ctxMatcher, expectedExistingAppealsFilters).
			Return(expectedExistingAppeals, nil).Once()
		for _, a := range appeals {
			h.mockGrantService.EXPECT().
				List(h.ctxMatcher, domain.ListGrantsFilter{
					Statuses:    []string{string(domain.GrantStatusActive)},
					AccountIDs:  []string{a.AccountID},
					ResourceIDs: []string{a.ResourceID},
					Roles:       []string{a.Role},
					OrderBy:     []string{"updated_at:desc"},
				}).
				Return(expectedActiveGrants, nil).Once()
		}
		h.mockProviderService.EXPECT().
			ValidateAppeal(mock.Anything, mock.Anything, mock.Anything, mock.Anything).Return(nil)
		h.mockProviderService.EXPECT().
			GetPermissions(mock.Anything, mock.Anything, mock.AnythingOfType("string"), "role_id").
			Return([]interface{}{"test-permission-1"}, nil)
		h.mockIAMManager.EXPECT().
			ParseConfig(mock.Anything).Return(nil, nil)
		h.mockIAMManager.EXPECT().
			GetClient(mock.Anything).Return(h.mockIAMClient, nil)
		expectedCreatorResponse := map[string]interface{}{
			"managers": []interface{}{"user.approver@email.com"},
			"name":     "test-name",
			"roles": []map[string]interface{}{
				{"name": "test-role-1"},
				{"name": "test-role-2"},
			},
		}
		h.mockIAMClient.EXPECT().
			GetUser(accountID).Return(expectedCreatorResponse, nil).Once()
		h.mockIAMClient.EXPECT().
			GetUser(accountID).Return(nil, errors.New("404 not found")).Once()
		h.mockRepository.EXPECT().
			BulkUpsert(h.ctxMatcher, expectedAppealsInsertionParam).
			Return(nil).
			Run(func(_a0 context.Context, appeals []*domain.Appeal) {
				for i, a := range appeals {
					a.ID = expectedResult[i].ID
					for j, approval := range a.Approvals {
						approval.ID = expectedResult[i].Approvals[j].ID
					}
				}
			}).
			Once()
		h.mockNotifier.EXPECT().
			Notify(h.ctxMatcher, mock.Anything).Return(nil).Once()
		h.mockAuditLogger.EXPECT().
			Log(h.ctxMatcher, appeal.AuditKeyBulkInsert, mock.Anything).Return(nil).Once()

		actualError := h.service.Create(context.Background(), appeals)
		time.Sleep(time.Millisecond)

		s.Nil(actualError)
		s.Equal(expectedResult, appeals)

		time.Sleep(time.Millisecond)
		h.assertExpectations(s.T())
	})

	s.Run("should return appeals on success with latest policy", func() {
		h := newServiceTestHelper()
		expDate := timeNow.Add(23 * time.Hour)

		resources := []*domain.Resource{
			{
				ID:           "1",
				Type:         "resource_type_1",
				ProviderType: "provider_type",
				ProviderURN:  "provider1",
				Details: map[string]interface{}{
					"owner": []string{"resource.owner@email.com"},
				},
			},
			{
				ID:           "2",
				Type:         "resource_type_2",
				ProviderType: "provider_type",
				ProviderURN:  "provider1",
				Details: map[string]interface{}{
					"owner": []string{"resource.owner@email.com"},
				},
			},
		}
		providers := []*domain.Provider{
			{
				ID:   "1",
				Type: "provider_type",
				URN:  "provider1",
				Config: &domain.ProviderConfig{
					Appeal: &domain.AppealConfig{
						AllowPermanentAccess:         true,
						AllowActiveAccessExtensionIn: "24h",
					},
					Resources: []*domain.ResourceConfig{
						{
							Type: "resource_type_1",
							Policy: &domain.PolicyConfig{ // specify policy with version
								ID:      "policy_1",
								Version: 1,
							},
							Roles: []*domain.Role{
								{
									ID:          "role_id",
									Permissions: []interface{}{"test-permission-1"},
								},
							},
						},
						{
							Type: "resource_type_2",
							Policy: &domain.PolicyConfig{ // specify policy without version (always use latest)
								ID: "policy_2",
							},
							Roles: []*domain.Role{
								{
									ID:          "role_id",
									Permissions: []interface{}{"test-permission-1"},
								},
							},
						},
					},
				},
			},
		}
		policies := []*domain.Policy{
			{
				ID:      "policy_1",
				Version: 1,
				Steps: []*domain.Step{
					{
						Name:     "step_1",
						Strategy: "manual",
						Approvers: []string{
							"$appeal.resource.details.owner",
						},
					},
					{
						Name:     "step_2",
						Strategy: "manual",
						Approvers: []string{
							`$appeal.creator != nil ? $appeal.creator.managers : "approver@example.com"`,
						},
					},
				},
				IAM: &domain.IAMConfig{
					Provider: "http",
					Config: map[string]interface{}{
						"url": "http://localhost",
					},
					Schema: map[string]string{
						"managers": `managers`,
						"name":     "name",
						"role":     `$response.roles[0].name`,
						"roles":    `map($response.roles, {#.name})`,
					},
				},
				AppealConfig: &domain.PolicyAppealConfig{
					AllowOnBehalf:              true,
					AllowCreatorDetailsFailure: true,
				},
			},
			{
				ID:      "policy_1",
				Version: 2,
				Steps: []*domain.Step{
					{
						Name:     "step_1",
						Strategy: "manual",
						Approvers: []string{
							"$appeal.resource.details.owner",
						},
					},
					{
						Name:     "step_2",
						Strategy: "manual",
						Approvers: []string{
							`$appeal.creator != nil ? $appeal.creator.managers : "approver@example.com"`,
						},
					},
				},
				IAM: &domain.IAMConfig{
					Provider: "http",
					Config: map[string]interface{}{
						"url": "http://localhost",
					},
					Schema: map[string]string{
						"managers": `managers`,
						"name":     "name",
						"role":     `$response.roles[0].name`,
						"roles":    `map($response.roles, {#.name})`,
					},
				},
				AppealConfig: &domain.PolicyAppealConfig{
					AllowOnBehalf:              true,
					AllowCreatorDetailsFailure: true,
				},
			},
			{
				ID:      "policy_2",
				Version: 1,
				Steps: []*domain.Step{
					{
						Name:     "step_1",
						Strategy: "manual",
						Approvers: []string{
							"$appeal.resource.details.owner",
						},
					},
					{
						Name:     "step_2",
						Strategy: "manual",
						Approvers: []string{
							"$appeal.creator.managers",
						},
					},
				},
				IAM: &domain.IAMConfig{
					Provider: "http",
					Config: map[string]interface{}{
						"url": "http://localhost",
					},
					Schema: map[string]string{
						"managers": `managers`,
						"name":     "name",
						"role":     `$response.roles[0].name`,
						"roles":    `map($response.roles, {#.name})`,
					},
				},
				AppealConfig: &domain.PolicyAppealConfig{
					AllowOnBehalf: true,
				},
			}, {
				ID:      "policy_2",
				Version: 20,
				Steps: []*domain.Step{
					{
						Name:     "step_1",
						Strategy: "manual",
						Approvers: []string{
							"$appeal.resource.details.owner",
						},
					},
					{
						Name:     "step_2",
						Strategy: "manual",
						Approvers: []string{
							"$appeal.creator.managers",
						},
					},
				},
				IAM: &domain.IAMConfig{
					Provider: "http",
					Config: map[string]interface{}{
						"url": "http://localhost",
					},
					Schema: map[string]string{
						"managers": `managers`,
						"name":     "name",
						"role":     `$response.roles[0].name`,
						"roles":    `map($response.roles, {#.name})`,
					},
				},
				AppealConfig: &domain.PolicyAppealConfig{
					AllowOnBehalf: true,
				},
			},
		}

		expectedCreatorUser := map[string]interface{}{
			"managers": []interface{}{"user.approver@email.com"},
			"name":     "test-name",
			"role":     "test-role-1",
			"roles":    []interface{}{"test-role-1", "test-role-2"},
		}
		expectedAppealsInsertionParam := []*domain.Appeal{
			{
				ResourceID:    resources[0].ID,
				Resource:      resources[0],
				PolicyID:      "policy_1",
				PolicyVersion: 1,
				Status:        domain.AppealStatusPending,
				AccountID:     "addOnBehalfApprovedNotification-user",
				AccountType:   domain.DefaultAppealAccountType,
				CreatedBy:     accountID,
				Creator:       nil,
				Role:          "role_id",
				Permissions:   []string{"test-permission-1"},
				Approvals: []*domain.Approval{
					{
						Name:          "step_1",
						Index:         0,
						Status:        domain.ApprovalStatusPending,
						PolicyID:      "policy_1",
						PolicyVersion: 1,
						Approvers:     []string{"resource.owner@email.com"},
					},
					{
						Name:          "step_2",
						Index:         1,
						Status:        domain.ApprovalStatusBlocked,
						PolicyID:      "policy_1",
						PolicyVersion: 1,
						Approvers:     []string{"approver@example.com"},
					},
				},
				Description: "The answer is 42",
			},
			{
				ResourceID:    resources[1].ID,
				Resource:      resources[1],
				PolicyID:      "policy_2",
				PolicyVersion: 20,
				Status:        domain.AppealStatusPending,
				AccountID:     accountID,
				AccountType:   domain.DefaultAppealAccountType,
				CreatedBy:     accountID,
				Creator:       expectedCreatorUser,
				Role:          "role_id",
				Permissions:   []string{"test-permission-1"},
				Approvals: []*domain.Approval{
					{
						Name:          "step_1",
						Index:         0,
						Status:        domain.ApprovalStatusPending,
						PolicyID:      "policy_2",
						PolicyVersion: 20,
						Approvers:     []string{"resource.owner@email.com"},
					},
					{
						Name:          "step_2",
						Index:         1,
						Status:        domain.ApprovalStatusBlocked,
						PolicyID:      "policy_2",
						PolicyVersion: 20,
						Approvers:     []string{"user.approver@email.com"},
					},
				},
				Description: "The answer is 42",
			},
		}
		expectedExistingAppeals := []*domain.Appeal{}
		expectedActiveGrants := []domain.Grant{
			{
				ID:         "99",
				AccountID:  accountID,
				ResourceID: "1",
				Resource: &domain.Resource{
					ID:  "1",
					URN: "urn",
				},
				Role:           "role_id",
				Status:         domain.GrantStatusActive,
				ExpirationDate: &expDate,
			},
		}
		expectedResult := []*domain.Appeal{
			{
				ID:            "1",
				ResourceID:    "1",
				Resource:      resources[0],
				PolicyID:      "policy_1",
				PolicyVersion: 1,
				Status:        domain.AppealStatusPending,
				AccountID:     "addOnBehalfApprovedNotification-user",
				AccountType:   domain.DefaultAppealAccountType,
				CreatedBy:     accountID,
				Creator:       nil,
				Role:          "role_id",
				Permissions:   []string{"test-permission-1"},
				Approvals: []*domain.Approval{
					{
						ID:            "1",
						Name:          "step_1",
						Index:         0,
						Status:        domain.ApprovalStatusPending,
						PolicyID:      "policy_1",
						PolicyVersion: 1,
						Approvers:     []string{"resource.owner@email.com"},
					},
					{
						ID:            "2",
						Name:          "step_2",
						Index:         1,
						Status:        domain.ApprovalStatusBlocked,
						PolicyID:      "policy_1",
						PolicyVersion: 1,
						Approvers:     []string{"approver@example.com"},
					},
				},
				Description: "The answer is 42",
			},
			{
				ID:            "2",
				ResourceID:    "2",
				Resource:      resources[1],
				PolicyID:      "policy_2",
				PolicyVersion: 20, // result expected to be created with the latest policy
				Status:        domain.AppealStatusPending,
				AccountID:     accountID,
				AccountType:   domain.DefaultAppealAccountType,
				CreatedBy:     accountID,
				Creator:       expectedCreatorUser,
				Role:          "role_id",
				Permissions:   []string{"test-permission-1"},
				Approvals: []*domain.Approval{
					{
						ID:            "1",
						Name:          "step_1",
						Index:         0,
						Status:        domain.ApprovalStatusPending,
						PolicyID:      "policy_2",
						PolicyVersion: 20,
						Approvers:     []string{"resource.owner@email.com"},
					},
					{
						ID:            "2",
						Name:          "step_2",
						Index:         1,
						Status:        domain.ApprovalStatusBlocked,
						PolicyID:      "policy_2",
						PolicyVersion: 20,
						Approvers:     []string{"user.approver@email.com"},
					},
				},
				Description: "The answer is 42",
			},
		}
		expectedResourceFilters := domain.ListResourcesFilter{IDs: []string{resources[0].ID, resources[1].ID}}
		expectedExistingAppealsFilters := &domain.ListAppealsFilter{
			Statuses:   []string{domain.AppealStatusPending},
			AccountIDs: []string{"addOnBehalfApprovedNotification-user", "test@email.com"},
		}

		appeals := []*domain.Appeal{
			{
				CreatedBy:  accountID,
				AccountID:  "addOnBehalfApprovedNotification-user",
				ResourceID: "1",
				Resource: &domain.Resource{
					ID:  "1",
					URN: "urn",
				},
				Role:        "role_id",
				Description: "The answer is 42",
			},
			{
				CreatedBy:  accountID,
				AccountID:  accountID,
				ResourceID: "2",
				Resource: &domain.Resource{
					ID:  "2",
					URN: "urn",
				},
				Role:        "role_id",
				Description: "The answer is 42",
			},
		}

		h.mockResourceService.EXPECT().
			Find(mock.Anything, expectedResourceFilters).Return(resources, nil).Once()
		h.mockProviderService.EXPECT().
			Find(mock.Anything).Return(providers, nil).Once()
		h.mockPolicyService.EXPECT().
			Find(mock.Anything).Return(policies, nil).Once()
		h.mockRepository.EXPECT().
			Find(h.ctxMatcher, expectedExistingAppealsFilters).
			Return(expectedExistingAppeals, nil).Once()
		for _, a := range appeals {
			h.mockGrantService.EXPECT().
				List(h.ctxMatcher, domain.ListGrantsFilter{
					Statuses:    []string{string(domain.GrantStatusActive)},
					AccountIDs:  []string{a.AccountID},
					ResourceIDs: []string{a.ResourceID},
					Roles:       []string{a.Role},
					OrderBy:     []string{"updated_at:desc"},
				}).
				Return(expectedActiveGrants, nil).Once()
		}
		h.mockProviderService.EXPECT().
			ValidateAppeal(mock.Anything, mock.Anything, mock.Anything, mock.Anything).Return(nil)
		h.mockProviderService.EXPECT().
			GetPermissions(mock.Anything, mock.Anything, mock.AnythingOfType("string"), "role_id").
			Return([]interface{}{"test-permission-1"}, nil)
		h.mockIAMManager.EXPECT().
			ParseConfig(mock.Anything).Return(nil, nil)
		h.mockIAMManager.EXPECT().
			GetClient(mock.Anything).Return(h.mockIAMClient, nil)
		expectedCreatorResponse := map[string]interface{}{
			"managers": []interface{}{"user.approver@email.com"},
			"name":     "test-name",
			"roles": []map[string]interface{}{
				{"name": "test-role-1"},
				{"name": "test-role-2"},
			},
		}
		h.mockIAMClient.EXPECT().
			GetUser(accountID).Return(nil, errors.New("404 not found")).Once()
		h.mockIAMClient.EXPECT().
			GetUser(accountID).Return(expectedCreatorResponse, nil).Once()
		h.mockRepository.EXPECT().
			BulkUpsert(h.ctxMatcher, expectedAppealsInsertionParam).
			Return(nil).
			Run(func(_a0 context.Context, appeals []*domain.Appeal) {
				for i, a := range appeals {
					a.ID = expectedResult[i].ID
					for j, approval := range a.Approvals {
						approval.ID = expectedResult[i].Approvals[j].ID
					}
				}
			}).
			Once()
		h.mockNotifier.EXPECT().
			Notify(h.ctxMatcher, mock.Anything).Return(nil).Once()
		h.mockAuditLogger.EXPECT().
			Log(h.ctxMatcher, appeal.AuditKeyBulkInsert, mock.Anything).
			Return(nil).Once()

		actualError := h.service.Create(context.Background(), appeals)

		s.Nil(actualError)
		s.Equal(expectedResult, appeals)

		time.Sleep(time.Millisecond)
		h.assertExpectations(s.T())
	})

	s.Run("should return appeals on success with metadata sources", func() {
		h := newServiceTestHelper()
		server := httptest.NewServer(http.HandlerFunc(func(w http.ResponseWriter, r *http.Request) {
			if r.Method == "GET" && r.URL.RawQuery == "/?user=addOnBehalfApprovedNotification-user" {
				w.WriteHeader(http.StatusOK)
				w.Write([]byte(`{"message": "success"}`))
			} else {
				w.WriteHeader(http.StatusBadRequest)
			}

			// Here you can specify what the server should return when it receives a request
			w.WriteHeader(http.StatusOK)
			w.Write([]byte(`{"message": "success"}`))
		}))
		url := fmt.Sprintf("'%s?user=' + $appeal.account_id", server.URL)
		expDate := timeNow.Add(23 * time.Hour)

		resources := []*domain.Resource{
			{
				ID:           "1",
				Type:         "resource_type_1",
				ProviderType: "provider_type",
				ProviderURN:  "provider1",
				Details: map[string]interface{}{
					"owner": []string{"resource.owner@email.com"},
				},
			},
			{
				ID:           "2",
				Type:         "resource_type_2",
				ProviderType: "provider_type",
				ProviderURN:  "provider1",
				Details: map[string]interface{}{
					"owner": []string{"resource.owner@email.com"},
				},
			},
		}
		providers := []*domain.Provider{
			{
				ID:   "1",
				Type: "provider_type",
				URN:  "provider1",
				Config: &domain.ProviderConfig{
					Appeal: &domain.AppealConfig{
						AllowPermanentAccess:         true,
						AllowActiveAccessExtensionIn: "24h",
					},
					Resources: []*domain.ResourceConfig{
						{
							Type: "resource_type_1",
							Policy: &domain.PolicyConfig{ // specify policy with version
								ID:      "policy_1",
								Version: 1,
							},
							Roles: []*domain.Role{
								{
									ID:          "role_id",
									Permissions: []interface{}{"test-permission-1"},
								},
							},
						},
						{
							Type: "resource_type_2",
							Policy: &domain.PolicyConfig{ // specify policy without version (always use latest)
								ID: "policy_2",
							},
							Roles: []*domain.Role{
								{
									ID:          "role_id",
									Permissions: []interface{}{"test-permission-1"},
								},
							},
						},
					},
				},
			},
		}
		policies := []*domain.Policy{
			{
				ID:      "policy_1",
				Version: 1,
				Steps: []*domain.Step{
					{
						Name:     "step_1",
						Strategy: "manual",
						Approvers: []string{
							"$appeal.resource.details.owner",
						},
					},
					{
						Name:     "step_2",
						Strategy: "manual",
						Approvers: []string{
							`$appeal.creator != nil ? $appeal.creator.managers : "approver@example.com"`,
						},
					},
				},
				IAM: &domain.IAMConfig{
					Provider: "http",
					Config: map[string]interface{}{
						"url": "http://localhost",
					},
					Schema: map[string]string{
						"managers": `managers`,
						"name":     "name",
						"role":     `$response.roles[0].name`,
						"roles":    `map($response.roles, {#.name})`,
					},
				},
				AppealConfig: &domain.PolicyAppealConfig{
					AllowOnBehalf:              true,
					AllowCreatorDetailsFailure: true,
					MetadataSources: map[string]*domain.AppealMetadataSource{
						"source1": {
							Name:        "test",
							Description: "test",
							Type:        "http",
							Config: map[string]interface{}{
								"url":    url,
								"method": "GET",
							},
							Value: "$response.body.message",
						},
					},
				},
			},
		}

		expectedAppealsInsertionParam := []*domain.Appeal{
			{
				ResourceID:    resources[0].ID,
				Resource:      resources[0],
				PolicyID:      "policy_1",
				PolicyVersion: 1,
				Status:        domain.AppealStatusPending,
				AccountID:     "addOnBehalfApprovedNotification-user",
				AccountType:   domain.DefaultAppealAccountType,
				CreatedBy:     accountID,
				Creator:       nil,
				Role:          "role_id",
				Permissions:   []string{"test-permission-1"},
				Approvals: []*domain.Approval{
					{
						Name:          "step_1",
						Index:         0,
						Status:        domain.ApprovalStatusPending,
						PolicyID:      "policy_1",
						PolicyVersion: 1,
						Approvers:     []string{"resource.owner@email.com"},
					},
					{
						Name:          "step_2",
						Index:         1,
						Status:        domain.ApprovalStatusBlocked,
						PolicyID:      "policy_1",
						PolicyVersion: 1,
						Approvers:     []string{"approver@example.com"},
					},
				},
				Description: "The answer is 42",
				Details: map[string]interface{}{
					"__policy_metadata": map[string]interface{}{
						"source1": "success",
					},
				},
			},
		}
		expectedExistingAppeals := []*domain.Appeal{}
		expectedActiveGrants := []domain.Grant{
			{
				ID:         "99",
				AccountID:  accountID,
				ResourceID: "1",
				Resource: &domain.Resource{
					ID:  "1",
					URN: "urn",
				},
				Role:           "role_id",
				Status:         domain.GrantStatusActive,
				ExpirationDate: &expDate,
			},
		}
		expectedResult := []*domain.Appeal{
			{
				ID:            "1",
				ResourceID:    "1",
				Resource:      resources[0],
				PolicyID:      "policy_1",
				PolicyVersion: 1,
				Status:        domain.AppealStatusPending,
				AccountID:     "addOnBehalfApprovedNotification-user",
				AccountType:   domain.DefaultAppealAccountType,
				CreatedBy:     accountID,
				Creator:       nil,
				Role:          "role_id",
				Permissions:   []string{"test-permission-1"},
				Approvals: []*domain.Approval{
					{
						ID:            "1",
						Name:          "step_1",
						Index:         0,
						Status:        domain.ApprovalStatusPending,
						PolicyID:      "policy_1",
						PolicyVersion: 1,
						Approvers:     []string{"resource.owner@email.com"},
					},
					{
						ID:            "2",
						Name:          "step_2",
						Index:         1,
						Status:        domain.ApprovalStatusBlocked,
						PolicyID:      "policy_1",
						PolicyVersion: 1,
						Approvers:     []string{"approver@example.com"},
					},
				},
				Description: "The answer is 42",
				Details: map[string]interface{}{
					"__policy_metadata": map[string]interface{}{
						"source1": "success",
					},
				},
			},
		}
		expectedResourceFilters := domain.ListResourcesFilter{IDs: []string{resources[0].ID}}
		expectedExistingAppealsFilters := &domain.ListAppealsFilter{
			Statuses:   []string{domain.AppealStatusPending},
			AccountIDs: []string{"addOnBehalfApprovedNotification-user"},
		}

		appeals := []*domain.Appeal{
			{
				CreatedBy:  accountID,
				AccountID:  "addOnBehalfApprovedNotification-user",
				ResourceID: "1",
				Resource: &domain.Resource{
					ID:  "1",
					URN: "urn",
				},
				Role:        "role_id",
				Description: "The answer is 42",
			},
		}

		defer server.Close()

		h.mockResourceService.EXPECT().
			Find(mock.Anything, expectedResourceFilters).Return(resources, nil).Once()
		h.mockProviderService.EXPECT().
			Find(mock.Anything).Return(providers, nil).Once()
		h.mockPolicyService.EXPECT().
			Find(mock.Anything).Return(policies, nil).Once()
		h.mockRepository.EXPECT().
			Find(h.ctxMatcher, expectedExistingAppealsFilters).
			Return(expectedExistingAppeals, nil).Once()
		for _, a := range appeals {
			h.mockGrantService.EXPECT().
				List(h.ctxMatcher, domain.ListGrantsFilter{
					Statuses:    []string{string(domain.GrantStatusActive)},
					AccountIDs:  []string{a.AccountID},
					ResourceIDs: []string{a.ResourceID},
					Roles:       []string{a.Role},
					OrderBy:     []string{"updated_at:desc"},
				}).
				Return(expectedActiveGrants, nil).Once()
		}
		h.mockProviderService.EXPECT().
			ValidateAppeal(mock.Anything, mock.Anything, mock.Anything, mock.Anything).Return(nil)
		h.mockProviderService.EXPECT().
			GetPermissions(mock.Anything, mock.Anything, mock.AnythingOfType("string"), "role_id").
			Return([]interface{}{"test-permission-1"}, nil)
		h.mockIAMManager.EXPECT().
			ParseConfig(mock.Anything).Return(nil, nil)
		h.mockIAMManager.EXPECT().
			GetClient(mock.Anything).Return(h.mockIAMClient, nil)

		h.mockIAMClient.EXPECT().
			GetUser(accountID).Return(nil, errors.New("404 not found")).Once()
		h.mockRepository.EXPECT().
			BulkUpsert(h.ctxMatcher, expectedAppealsInsertionParam).
			Return(nil).
			Run(func(_a0 context.Context, appeals []*domain.Appeal) {
				for i, a := range appeals {
					a.ID = expectedResult[i].ID
					for j, approval := range a.Approvals {
						approval.ID = expectedResult[i].Approvals[j].ID
					}
				}
			}).
			Once()
		h.mockNotifier.EXPECT().
			Notify(h.ctxMatcher, mock.Anything).Return(nil).Once()
		h.mockAuditLogger.EXPECT().
			Log(h.ctxMatcher, appeal.AuditKeyBulkInsert, mock.Anything).
			Return(nil).Once()

		actualError := h.service.Create(context.Background(), appeals)

		s.Nil(actualError)
		s.Equal(expectedResult, appeals)

		time.Sleep(time.Millisecond)
		h.assertExpectations(s.T())
	})

	s.Run("should return appeals on success with metadata sources for invalid expression", func() {
		h := newServiceTestHelper()
		server := httptest.NewServer(http.HandlerFunc(func(w http.ResponseWriter, r *http.Request) {
			body, _ := io.ReadAll(r.Body)
			if r.Method == "POST" && string(body) == "{\"user\": addOnBehalfApprovedNotification-user}" {
				w.WriteHeader(http.StatusOK)
				w.Write([]byte(`{"message": "success"}`))
			} else {
				w.WriteHeader(http.StatusBadRequest)
			}
		}))
		url := fmt.Sprintf("'%s?user= + $appeal.account_id", server.URL)
		expDate := timeNow.Add(23 * time.Hour)

		resources := []*domain.Resource{
			{
				ID:           "1",
				Type:         "resource_type_1",
				ProviderType: "provider_type",
				ProviderURN:  "provider1",
				Details: map[string]interface{}{
					"owner": []string{"resource.owner@email.com"},
				},
			},
			{
				ID:           "2",
				Type:         "resource_type_2",
				ProviderType: "provider_type",
				ProviderURN:  "provider1",
				Details: map[string]interface{}{
					"owner": []string{"resource.owner@email.com"},
				},
			},
		}
		providers := []*domain.Provider{
			{
				ID:   "1",
				Type: "provider_type",
				URN:  "provider1",
				Config: &domain.ProviderConfig{
					Appeal: &domain.AppealConfig{
						AllowPermanentAccess:         true,
						AllowActiveAccessExtensionIn: "24h",
					},
					Resources: []*domain.ResourceConfig{
						{
							Type: "resource_type_1",
							Policy: &domain.PolicyConfig{ // specify policy with version
								ID:      "policy_1",
								Version: 1,
							},
							Roles: []*domain.Role{
								{
									ID:          "role_id",
									Permissions: []interface{}{"test-permission-1"},
								},
							},
						},
						{
							Type: "resource_type_2",
							Policy: &domain.PolicyConfig{ // specify policy without version (always use latest)
								ID: "policy_2",
							},
							Roles: []*domain.Role{
								{
									ID:          "role_id",
									Permissions: []interface{}{"test-permission-1"},
								},
							},
						},
					},
				},
			},
		}
		policies := []*domain.Policy{
			{
				ID:      "policy_1",
				Version: 1,
				Steps: []*domain.Step{
					{
						Name:     "step_1",
						Strategy: "manual",
						Approvers: []string{
							"$appeal.resource.details.owner",
						},
					},
					{
						Name:     "step_2",
						Strategy: "manual",
						Approvers: []string{
							`$appeal.creator != nil ? $appeal.creator.managers : "approver@example.com"`,
						},
					},
				},
				IAM: &domain.IAMConfig{
					Provider: "http",
					Config: map[string]interface{}{
						"url": "http://localhost",
					},
					Schema: map[string]string{
						"managers": `managers`,
						"name":     "name",
						"role":     `$response.roles[0].name`,
						"roles":    `map($response.roles, {#.name})`,
					},
				},
				AppealConfig: &domain.PolicyAppealConfig{
					AllowOnBehalf:              true,
					AllowCreatorDetailsFailure: true,
					MetadataSources: map[string]*domain.AppealMetadataSource{
						"source1": {
							Name:        "test",
							Description: "test",
							Type:        "http",
							Config: map[string]interface{}{
								"url":    url,
								"method": "GET",
							},
							Value: "$response.body.message",
						},
					},
				},
			},
		}
		expectedExistingAppeals := []*domain.Appeal{}
		expectedActiveGrants := []domain.Grant{
			{
				ID:         "99",
				AccountID:  accountID,
				ResourceID: "1",
				Resource: &domain.Resource{
					ID:  "1",
					URN: "urn",
				},
				Role:           "role_id",
				Status:         domain.GrantStatusActive,
				ExpirationDate: &expDate,
			},
		}
		expectedResourceFilters := domain.ListResourcesFilter{IDs: []string{resources[0].ID}}
		expectedExistingAppealsFilters := &domain.ListAppealsFilter{
			Statuses:   []string{domain.AppealStatusPending},
			AccountIDs: []string{"addOnBehalfApprovedNotification-user"},
		}

		appeals := []*domain.Appeal{
			{
				CreatedBy:  accountID,
				AccountID:  "addOnBehalfApprovedNotification-user",
				ResourceID: "1",
				Resource: &domain.Resource{
					ID:  "1",
					URN: "urn",
				},
				Role:        "role_id",
				Description: "The answer is 42",
			},
		}

		defer server.Close()

		h.mockResourceService.EXPECT().
			Find(mock.Anything, expectedResourceFilters).Return(resources, nil).Once()
		h.mockProviderService.EXPECT().
			Find(mock.Anything).Return(providers, nil).Once()
		h.mockPolicyService.EXPECT().
			Find(mock.Anything).Return(policies, nil).Once()
		h.mockRepository.EXPECT().
			Find(h.ctxMatcher, expectedExistingAppealsFilters).
			Return(expectedExistingAppeals, nil).Once()
		for _, a := range appeals {
			h.mockGrantService.EXPECT().
				List(h.ctxMatcher, domain.ListGrantsFilter{
					Statuses:    []string{string(domain.GrantStatusActive)},
					AccountIDs:  []string{a.AccountID},
					ResourceIDs: []string{a.ResourceID},
					Roles:       []string{a.Role},
					OrderBy:     []string{"updated_at:desc"},
				}).
				Return(expectedActiveGrants, nil).Once()
		}
		h.mockProviderService.EXPECT().
			ValidateAppeal(mock.Anything, mock.Anything, mock.Anything, mock.Anything).Return(nil)
		h.mockProviderService.EXPECT().
			GetPermissions(mock.Anything, mock.Anything, mock.AnythingOfType("string"), "role_id").
			Return([]interface{}{"test-permission-1"}, nil)
<<<<<<< HEAD

=======
		h.mockIAMManager.EXPECT().
			ParseConfig(mock.Anything).Return(nil, nil)
		h.mockIAMManager.EXPECT().
			GetClient(mock.Anything).Return(h.mockIAMClient, nil)

		h.mockIAMClient.EXPECT().
			GetUser(accountID).Return(nil, errors.New("404 not found")).Once()
>>>>>>> be2d47cc
		actualError := h.service.Create(context.Background(), appeals)
		s.NotNil(actualError)
		time.Sleep(time.Millisecond)
		h.assertExpectations(s.T())
	})

	s.Run("should return appeals on success with metadata sources for post method", func() {
		h := newServiceTestHelper()
		server := httptest.NewServer(http.HandlerFunc(func(w http.ResponseWriter, r *http.Request) {
			// Here you can specify what the server should return when it receives a request

			body, _ := io.ReadAll(r.Body)
			if r.Method == "POST" && string(body) == "{\"user\": addOnBehalfApprovedNotification-user}" {
				w.WriteHeader(http.StatusOK)
				w.Write([]byte(`{"message": "success"}`))
			} else {
				w.WriteHeader(http.StatusBadRequest)
			}
		}))

		body := "'{\"user\": ' + $appeal.account_id + '}'"
		expDate := timeNow.Add(23 * time.Hour)

		resources := []*domain.Resource{
			{
				ID:           "1",
				Type:         "resource_type_1",
				ProviderType: "provider_type",
				ProviderURN:  "provider1",
				Details: map[string]interface{}{
					"owner": []string{"resource.owner@email.com"},
				},
			},
			{
				ID:           "2",
				Type:         "resource_type_2",
				ProviderType: "provider_type",
				ProviderURN:  "provider1",
				Details: map[string]interface{}{
					"owner": []string{"resource.owner@email.com"},
				},
			},
		}
		providers := []*domain.Provider{
			{
				ID:   "1",
				Type: "provider_type",
				URN:  "provider1",
				Config: &domain.ProviderConfig{
					Appeal: &domain.AppealConfig{
						AllowPermanentAccess:         true,
						AllowActiveAccessExtensionIn: "24h",
					},
					Resources: []*domain.ResourceConfig{
						{
							Type: "resource_type_1",
							Policy: &domain.PolicyConfig{ // specify policy with version
								ID:      "policy_1",
								Version: 1,
							},
							Roles: []*domain.Role{
								{
									ID:          "role_id",
									Permissions: []interface{}{"test-permission-1"},
								},
							},
						},
						{
							Type: "resource_type_2",
							Policy: &domain.PolicyConfig{ // specify policy without version (always use latest)
								ID: "policy_2",
							},
							Roles: []*domain.Role{
								{
									ID:          "role_id",
									Permissions: []interface{}{"test-permission-1"},
								},
							},
						},
					},
				},
			},
		}
		policies := []*domain.Policy{
			{
				ID:      "policy_1",
				Version: 1,
				Steps: []*domain.Step{
					{
						Name:     "step_1",
						Strategy: "manual",
						Approvers: []string{
							"$appeal.resource.details.owner",
						},
					},
					{
						Name:     "step_2",
						Strategy: "manual",
						Approvers: []string{
							`$appeal.creator != nil ? $appeal.creator.managers : "approver@example.com"`,
						},
					},
				},
				IAM: &domain.IAMConfig{
					Provider: "http",
					Config: map[string]interface{}{
						"url": "http://localhost",
					},
					Schema: map[string]string{
						"managers": `managers`,
						"name":     "name",
						"role":     `$response.roles[0].name`,
						"roles":    `map($response.roles, {#.name})`,
					},
				},
				AppealConfig: &domain.PolicyAppealConfig{
					AllowOnBehalf:              true,
					AllowCreatorDetailsFailure: true,
					MetadataSources: map[string]*domain.AppealMetadataSource{
						"source1": {
							Name:        "test",
							Description: "test",
							Type:        "http",
							Config: map[string]interface{}{
								"url":    server.URL,
								"method": "POST",
								"body":   body,
							},
							Value: "$response.body.message",
						},
					},
				},
			},
		}

		expectedAppealsInsertionParam := []*domain.Appeal{
			{
				ResourceID:    resources[0].ID,
				Resource:      resources[0],
				PolicyID:      "policy_1",
				PolicyVersion: 1,
				Status:        domain.AppealStatusPending,
				AccountID:     "addOnBehalfApprovedNotification-user",
				AccountType:   domain.DefaultAppealAccountType,
				CreatedBy:     accountID,
				Creator:       nil,
				Role:          "role_id",
				Permissions:   []string{"test-permission-1"},
				Approvals: []*domain.Approval{
					{
						Name:          "step_1",
						Index:         0,
						Status:        domain.ApprovalStatusPending,
						PolicyID:      "policy_1",
						PolicyVersion: 1,
						Approvers:     []string{"resource.owner@email.com"},
					},
					{
						Name:          "step_2",
						Index:         1,
						Status:        domain.ApprovalStatusBlocked,
						PolicyID:      "policy_1",
						PolicyVersion: 1,
						Approvers:     []string{"approver@example.com"},
					},
				},
				Description: "The answer is 42",
				Details: map[string]interface{}{
					"__policy_metadata": map[string]interface{}{
						"source1": "success",
					},
				},
			},
		}
		expectedExistingAppeals := []*domain.Appeal{}
		expectedActiveGrants := []domain.Grant{
			{
				ID:         "99",
				AccountID:  accountID,
				ResourceID: "1",
				Resource: &domain.Resource{
					ID:  "1",
					URN: "urn",
				},
				Role:           "role_id",
				Status:         domain.GrantStatusActive,
				ExpirationDate: &expDate,
			},
		}
		expectedResult := []*domain.Appeal{
			{
				ID:            "1",
				ResourceID:    "1",
				Resource:      resources[0],
				PolicyID:      "policy_1",
				PolicyVersion: 1,
				Status:        domain.AppealStatusPending,
				AccountID:     "addOnBehalfApprovedNotification-user",
				AccountType:   domain.DefaultAppealAccountType,
				CreatedBy:     accountID,
				Creator:       nil,
				Role:          "role_id",
				Permissions:   []string{"test-permission-1"},
				Approvals: []*domain.Approval{
					{
						ID:            "1",
						Name:          "step_1",
						Index:         0,
						Status:        domain.ApprovalStatusPending,
						PolicyID:      "policy_1",
						PolicyVersion: 1,
						Approvers:     []string{"resource.owner@email.com"},
					},
					{
						ID:            "2",
						Name:          "step_2",
						Index:         1,
						Status:        domain.ApprovalStatusBlocked,
						PolicyID:      "policy_1",
						PolicyVersion: 1,
						Approvers:     []string{"approver@example.com"},
					},
				},
				Description: "The answer is 42",
				Details: map[string]interface{}{
					"__policy_metadata": map[string]interface{}{
						"source1": "success",
					},
				},
			},
		}
		expectedResourceFilters := domain.ListResourcesFilter{IDs: []string{resources[0].ID}}
		expectedExistingAppealsFilters := &domain.ListAppealsFilter{
			Statuses:   []string{domain.AppealStatusPending},
			AccountIDs: []string{"addOnBehalfApprovedNotification-user"},
		}

		appeals := []*domain.Appeal{
			{
				CreatedBy:  accountID,
				AccountID:  "addOnBehalfApprovedNotification-user",
				ResourceID: "1",
				Resource: &domain.Resource{
					ID:  "1",
					URN: "urn",
				},
				Role:        "role_id",
				Description: "The answer is 42",
			},
		}

		defer server.Close()

		h.mockResourceService.EXPECT().
			Find(mock.Anything, expectedResourceFilters).Return(resources, nil).Once()
		h.mockProviderService.EXPECT().
			Find(mock.Anything).Return(providers, nil).Once()
		h.mockPolicyService.EXPECT().
			Find(mock.Anything).Return(policies, nil).Once()
		h.mockRepository.EXPECT().
			Find(h.ctxMatcher, expectedExistingAppealsFilters).
			Return(expectedExistingAppeals, nil).Once()
		for _, a := range appeals {
			h.mockGrantService.EXPECT().
				List(h.ctxMatcher, domain.ListGrantsFilter{
					Statuses:    []string{string(domain.GrantStatusActive)},
					AccountIDs:  []string{a.AccountID},
					ResourceIDs: []string{a.ResourceID},
					Roles:       []string{a.Role},
					OrderBy:     []string{"updated_at:desc"},
				}).
				Return(expectedActiveGrants, nil).Once()
		}
		h.mockProviderService.EXPECT().
			ValidateAppeal(mock.Anything, mock.Anything, mock.Anything, mock.Anything).Return(nil)
		h.mockProviderService.EXPECT().
			GetPermissions(mock.Anything, mock.Anything, mock.AnythingOfType("string"), "role_id").
			Return([]interface{}{"test-permission-1"}, nil)
		h.mockIAMManager.EXPECT().
			ParseConfig(mock.Anything).Return(nil, nil)
		h.mockIAMManager.EXPECT().
			GetClient(mock.Anything).Return(h.mockIAMClient, nil)

		h.mockIAMClient.EXPECT().
			GetUser(accountID).Return(nil, errors.New("404 not found")).Once()
		h.mockRepository.EXPECT().
			BulkUpsert(h.ctxMatcher, expectedAppealsInsertionParam).
			Return(nil).
			Run(func(_a0 context.Context, appeals []*domain.Appeal) {
				for i, a := range appeals {
					a.ID = expectedResult[i].ID
					for j, approval := range a.Approvals {
						approval.ID = expectedResult[i].Approvals[j].ID
					}
				}
			}).
			Once()
		h.mockNotifier.EXPECT().
			Notify(h.ctxMatcher, mock.Anything).Return(nil).Once()
		h.mockAuditLogger.EXPECT().
			Log(h.ctxMatcher, appeal.AuditKeyBulkInsert, mock.Anything).
			Return(nil).Once()

		actualError := h.service.Create(context.Background(), appeals)

		s.Nil(actualError)
		s.Equal(expectedResult, appeals)

		time.Sleep(time.Millisecond)
		h.assertExpectations(s.T())
	})

	s.Run("additional appeal creation", func() {
		s.Run("should use the overridding policy", func() {
			h := newServiceTestHelper()
			input := &domain.Appeal{
				ResourceID:    uuid.New().String(),
				AccountID:     "user@example.com",
				AccountType:   domain.DefaultAppealAccountType,
				CreatedBy:     "user@example.com",
				Role:          "test-role",
				PolicyID:      "test-policy",
				PolicyVersion: 99,
			}
			dummyResource := &domain.Resource{
				ID:           input.ResourceID,
				ProviderType: "test-provider-type",
				ProviderURN:  "test-provider-urn",
				Type:         "test-type",
				URN:          "test-urn",
			}
			expectedPermissions := []string{
				"test-permission-1",
				"test-permission-2",
			}
			dummyProvider := &domain.Provider{
				Type: dummyResource.ProviderType,
				URN:  dummyResource.ProviderURN,
				Config: &domain.ProviderConfig{
					Type: dummyResource.ProviderType,
					URN:  dummyResource.ProviderURN,
					Resources: []*domain.ResourceConfig{
						{
							Type: dummyResource.Type,
							Policy: &domain.PolicyConfig{
								ID:      "test-dummy-policy",
								Version: 1,
							},
							Roles: []*domain.Role{
								{
									ID: input.Role,
									Permissions: []interface{}{
										expectedPermissions[0],
										expectedPermissions[1],
									},
								},
							},
						},
					},
				},
			}
			dummyPolicy := &domain.Policy{
				ID:      "test-dummy-policy",
				Version: 1,
			}
			overriddingPolicy := &domain.Policy{
				ID:      input.PolicyID,
				Version: input.PolicyVersion,
				Steps: []*domain.Step{
					{
						Name:      "test-approval",
						Strategy:  "auto",
						ApproveIf: "true",
					},
				},
			}

			h.mockResourceService.EXPECT().Find(mock.Anything, mock.Anything).Return([]*domain.Resource{dummyResource}, nil).Once()
			h.mockProviderService.EXPECT().Find(mock.Anything).Return([]*domain.Provider{dummyProvider}, nil).Once()
			h.mockPolicyService.EXPECT().Find(mock.Anything).Return([]*domain.Policy{dummyPolicy, overriddingPolicy}, nil).Once()
			h.mockRepository.EXPECT().
				Find(h.ctxMatcher, mock.Anything).
				Return([]*domain.Appeal{}, nil).Once()
			h.mockGrantService.EXPECT().
				List(h.ctxMatcher, mock.AnythingOfType("domain.ListGrantsFilter")).
				Return([]domain.Grant{}, nil).Once()
			h.mockProviderService.EXPECT().ValidateAppeal(mock.Anything, mock.Anything, mock.Anything, mock.Anything).Return(nil)
			h.mockProviderService.EXPECT().GetPermissions(mock.Anything, dummyProvider.Config, dummyResource.Type, input.Role).
				Return(dummyProvider.Config.Resources[0].Roles[0].Permissions, nil)
			h.mockRepository.EXPECT().
				BulkUpsert(h.ctxMatcher, mock.Anything).
				Return(nil).Once()
			h.mockNotifier.EXPECT().Notify(h.ctxMatcher, mock.Anything).Return(nil).Once()
			h.mockAuditLogger.EXPECT().Log(h.ctxMatcher, appeal.AuditKeyBulkInsert, mock.Anything).Return(nil).Once()
			h.mockProviderService.EXPECT().
				IsExclusiveRoleAssignment(mock.Anything, mock.Anything, mock.Anything).
				Return(false).Once()
			h.mockGrantService.EXPECT().List(mock.Anything, mock.Anything).Return([]domain.Grant{}, nil).Once()
			h.mockGrantService.EXPECT().Prepare(mock.Anything, mock.Anything).Return(&domain.Grant{}, nil).Once()
			h.mockPolicyService.EXPECT().GetOne(mock.Anything, mock.Anything, mock.Anything).Return(overriddingPolicy, nil).Once()
			h.mockProviderService.EXPECT().GrantAccess(mock.Anything, mock.Anything).Return(nil).Once()

			err := h.service.Create(context.Background(), []*domain.Appeal{input}, appeal.CreateWithAdditionalAppeal())

			s.NoError(err)
			s.Equal("test-approval", input.Approvals[0].Name)
			s.Equal(expectedPermissions, input.Permissions)

			time.Sleep(time.Millisecond)
			h.assertExpectations(s.T())
		})
	})
}

func (s *ServiceTestSuite) TestCreate__WithExistingAppealAndWithAutoApprovalSteps() {
	h := newServiceTestHelper()

	appeal.TimeNow = func() time.Time {
		return timeNow
	}

	accountID := "test@email.com"
	resourceIDs := []string{"1"}
	resources := []*domain.Resource{
		{
			ID:           "1",
			Type:         "resource_type_1",
			ProviderType: "provider_type",
			ProviderURN:  "provider1",
			Details: map[string]interface{}{
				"owner": []string{"resource.owner@email.com"},
			},
		},
	}

	providers := []*domain.Provider{
		{
			ID:   "1",
			Type: "provider_type",
			URN:  "provider1",
			Config: &domain.ProviderConfig{
				Appeal: &domain.AppealConfig{
					AllowPermanentAccess:         true,
					AllowActiveAccessExtensionIn: "24h",
				},
				Resources: []*domain.ResourceConfig{
					{
						Type: "resource_type_1",
						Policy: &domain.PolicyConfig{
							ID:      "policy_1",
							Version: 1,
						},
						Roles: []*domain.Role{
							{
								ID:          "role_id",
								Permissions: []interface{}{"test-permission"},
							},
						},
					},
				},
			},
		},
	}

	expectedExistingAppeals := []*domain.Appeal{}
	currentActiveGrant := domain.Grant{
		ID:         "99",
		AccountID:  accountID,
		ResourceID: "1",
		Resource: &domain.Resource{
			ID:  "1",
			URN: "urn",
		},
		Role:   "role_id",
		Status: domain.AppealStatusApproved,
	}
	expectedExistingGrants := []domain.Grant{currentActiveGrant}

	policies := []*domain.Policy{
		{
			ID:      "policy_1",
			Version: 1,
			Steps: []*domain.Step{
				{
					Name:        "step_1",
					Strategy:    "auto",
					AllowFailed: false,
					ApproveIf:   "1==1",
				},
				{
					Name:        "step_2",
					Strategy:    "manual",
					When:        "1==0",
					AllowFailed: false,
					Approvers:   []string{"test-approver@email.com"},
				},
			},
			IAM: &domain.IAMConfig{
				Provider: "http",
				Config: map[string]interface{}{
					"url": "http://localhost",
				},
			},
		},
	}

	expectedCreatorUser := map[string]interface{}{
		"managers": []interface{}{"user.approver@email.com"},
	}
	expectedAppealsInsertionParam := []*domain.Appeal{
		{
			ResourceID:    resources[0].ID,
			Resource:      resources[0],
			PolicyID:      "policy_1",
			PolicyVersion: 1,
			Status:        domain.AppealStatusApproved,
			AccountID:     accountID,
			AccountType:   domain.DefaultAppealAccountType,
			CreatedBy:     accountID,
			Creator:       expectedCreatorUser,
			Role:          "role_id",
			Permissions:   []string{"test-permission"},
			Approvals: []*domain.Approval{
				{
					Name:          "step_1",
					Index:         0,
					Status:        domain.ApprovalStatusApproved,
					PolicyID:      "policy_1",
					PolicyVersion: 1,
				}, {
					Name:          "step_2",
					Index:         1,
					Status:        domain.ApprovalStatusSkipped,
					PolicyID:      "policy_1",
					PolicyVersion: 1,
					Approvers:     []string{"test-approver@email.com"},
				},
			},
			Grant: &domain.Grant{
				ResourceID:  resources[0].ID,
				Status:      domain.GrantStatusActive,
				AccountID:   accountID,
				AccountType: domain.DefaultAppealAccountType,
				Role:        "role_id",
				Permissions: []string{"test-permission"},
				Resource:    resources[0],
			},
		},
	}

	expectedResult := []*domain.Appeal{
		{
			ID:            "1",
			ResourceID:    "1",
			Resource:      resources[0],
			PolicyID:      "policy_1",
			PolicyVersion: 1,
			Status:        domain.AppealStatusApproved,
			AccountID:     accountID,
			AccountType:   domain.DefaultAppealAccountType,
			CreatedBy:     accountID,
			Creator:       expectedCreatorUser,
			Role:          "role_id",
			Permissions:   []string{"test-permission"},
			Approvals: []*domain.Approval{
				{
					ID:            "1",
					Name:          "step_1",
					Index:         0,
					Status:        domain.ApprovalStatusApproved,
					PolicyID:      "policy_1",
					PolicyVersion: 1,
				},
				{
					ID:            "2",
					Name:          "step_2",
					Index:         1,
					Status:        domain.ApprovalStatusSkipped,
					PolicyID:      "policy_1",
					PolicyVersion: 1,
					Approvers:     []string{"test-approver@email.com"},
				},
			},
			Grant: &domain.Grant{
				ResourceID:  "1",
				Status:      domain.GrantStatusActive,
				AccountID:   accountID,
				AccountType: domain.DefaultAppealAccountType,
				Role:        "role_id",
				Permissions: []string{"test-permission"},
				Resource:    resources[0],
			},
		},
	}

	appeals := []*domain.Appeal{
		{
			CreatedBy:  accountID,
			AccountID:  accountID,
			ResourceID: "1",
			Resource: &domain.Resource{
				ID:  "1",
				URN: "urn",
			},
			Role: "role_id",
		},
	}

	expectedResourceFilters := domain.ListResourcesFilter{IDs: resourceIDs}
	h.mockResourceService.EXPECT().Find(mock.Anything, expectedResourceFilters).Return(resources, nil).Once()
	h.mockProviderService.EXPECT().Find(mock.Anything).Return(providers, nil).Once()
	h.mockPolicyService.EXPECT().Find(mock.Anything).Return(policies, nil).Once()
	expectedExistingAppealsFilters := &domain.ListAppealsFilter{
		Statuses:   []string{domain.AppealStatusPending},
		AccountIDs: []string{accountID},
	}
	h.mockRepository.EXPECT().
		Find(h.ctxMatcher, expectedExistingAppealsFilters).
		Return(expectedExistingAppeals, nil).Once()
	h.mockGrantService.EXPECT().
		List(h.ctxMatcher, domain.ListGrantsFilter{
			Statuses:    []string{string(domain.GrantStatusActive)},
			AccountIDs:  []string{appeals[0].AccountID},
			ResourceIDs: []string{appeals[0].ResourceID},
			Roles:       []string{appeals[0].Role},
			OrderBy:     []string{"updated_at:desc"},
		}).
		Return(expectedExistingGrants, nil).Once()
	// duplicate call with slight change in filters but the code needs it in order to work. appeal create code needs to be refactored.
	h.mockProviderService.EXPECT().
		IsExclusiveRoleAssignment(h.ctxMatcher, mock.Anything, mock.Anything).
		Return(false).Once()
	h.mockGrantService.EXPECT().
		List(h.ctxMatcher, domain.ListGrantsFilter{
			Statuses:    []string{string(domain.GrantStatusActive)},
			AccountIDs:  []string{appeals[0].AccountID},
			ResourceIDs: []string{appeals[0].ResourceID},
			Permissions: []string{"test-permission"},
		}).
		Return(expectedExistingGrants, nil).Once()
	h.mockProviderService.EXPECT().ValidateAppeal(mock.Anything, mock.Anything, mock.Anything, mock.Anything).Return(nil)
	h.mockProviderService.EXPECT().GetPermissions(mock.Anything, mock.Anything, mock.Anything, mock.Anything).
		Return([]interface{}{"test-permission"}, nil)
	h.mockIAMManager.EXPECT().ParseConfig(mock.Anything).Return(nil, nil)
	h.mockIAMManager.EXPECT().GetClient(mock.Anything).Return(h.mockIAMClient, nil)
	h.mockIAMClient.EXPECT().GetUser(accountID).Return(expectedCreatorUser, nil)

	preparedGrant := &domain.Grant{
		Status:      domain.GrantStatusActive,
		AccountID:   accountID,
		AccountType: domain.DefaultAppealAccountType,
		ResourceID:  "1",
		Role:        "role_id",
		Permissions: []string{"test-permission"},
	}
	h.mockGrantService.EXPECT().
		Prepare(h.ctxMatcher, mock.AnythingOfType("domain.Appeal")).
		Return(preparedGrant, nil).Once()
	h.mockGrantService.EXPECT().
		Revoke(h.ctxMatcher, currentActiveGrant.ID, domain.SystemActorName, appeal.RevokeReasonForExtension,
			mock.AnythingOfType("grant.Option"), mock.AnythingOfType("grant.Option"),
		).
		Return(preparedGrant, nil).Once()
	h.mockPolicyService.EXPECT().GetOne(mock.Anything, policies[0].ID, policies[0].Version).Return(policies[0], nil).Once()
	h.mockProviderService.EXPECT().GrantAccess(mock.Anything, mock.Anything).Return(nil).Once()

	h.mockRepository.EXPECT().
		BulkUpsert(h.ctxMatcher, expectedAppealsInsertionParam).
		Return(nil).
		Run(func(_a0 context.Context, appeals []*domain.Appeal) {
			for i, a := range appeals {
				a.ID = expectedResult[i].ID
				for j, approval := range a.Approvals {
					approval.ID = expectedResult[i].Approvals[j].ID
				}
			}
		}).Once()
	h.mockNotifier.EXPECT().Notify(h.ctxMatcher, mock.Anything).Return(nil).Once()
	h.mockAuditLogger.EXPECT().Log(h.ctxMatcher, appeal.AuditKeyBulkInsert, mock.Anything).Return(nil).Once()

	actualError := h.service.Create(context.Background(), appeals)
	time.Sleep(time.Millisecond)

	s.Nil(actualError)
	s.Equal(expectedResult, appeals)

	time.Sleep(time.Millisecond)
	h.assertExpectations(s.T())
}

func (s *ServiceTestSuite) TestCreate__WithAdditionalAppeals() {
	h := newServiceTestHelper()
	providerType := "test-provider-type"
	providerURN := "test-provider-urn"
	resourceType := "test-resource-type"
	targetResource := &domain.ResourceIdentifier{
		ID: "test-resource-id-2",
	}
	targetRole := "test-role-1"

	resources := []*domain.Resource{
		{
			ID:           "test-resource-id-1",
			URN:          "test-resource-urn-1",
			Type:         resourceType,
			ProviderType: providerType,
			ProviderURN:  providerURN,
		},
		{
			ID:           "test-resource-id-2",
			URN:          "test-resource-urn-2",
			Type:         resourceType,
			ProviderType: providerType,
			ProviderURN:  providerURN,
		},
	}
	policies := []*domain.Policy{
		{
			ID:      "test-policy-id-1",
			Version: 1,
			Steps: []*domain.Step{
				{
					Name:      "test-step-1",
					Strategy:  domain.ApprovalStepStrategyAuto,
					ApproveIf: `true`,
				},
			},
			Requirements: []*domain.Requirement{
				{
					On: &domain.RequirementTrigger{
						Expression: `$appeal.resource.urn == "test-resource-urn-1"`,
					},
					Appeals: []*domain.AdditionalAppeal{
						{
							Resource: targetResource,
							Role:     targetRole,
						},
					},
				},
			},
		},
	}
	providers := []*domain.Provider{
		{
			ID:   "test-provider-id",
			Type: providerType,
			URN:  providerURN,
			Config: &domain.ProviderConfig{
				Resources: []*domain.ResourceConfig{
					{
						Type: resourceType,
						Policy: &domain.PolicyConfig{
							ID:      policies[0].ID,
							Version: int(policies[0].Version),
						},
						Roles: []*domain.Role{
							{
								ID:          "test-role-1",
								Permissions: []interface{}{"test-permission-1"},
							},
						},
					},
				},
			},
		},
	}

	appealsPayload := []*domain.Appeal{
		{
			CreatedBy:  "user@example.com",
			AccountID:  "user@example.com",
			ResourceID: "test-resource-id-1",
			Resource: &domain.Resource{
				ID:           "test-resource-id-1",
				URN:          "test-resource-urn-1",
				Type:         resourceType,
				ProviderType: providerType,
				ProviderURN:  providerURN,
			},
			Role: "test-role-1",
		},
	}

	// 1.a main appeal creation
	expectedResourceFilters := domain.ListResourcesFilter{IDs: []string{appealsPayload[0].Resource.ID}}
	h.mockResourceService.EXPECT().Find(h.ctxMatcher, expectedResourceFilters).Return([]*domain.Resource{resources[0]}, nil).Once()
	h.mockProviderService.EXPECT().Find(h.ctxMatcher).Return(providers, nil).Once()
	h.mockPolicyService.EXPECT().Find(h.ctxMatcher).Return(policies, nil).Once()
	h.mockGrantService.EXPECT().List(h.ctxMatcher, mock.AnythingOfType("domain.ListGrantsFilter")).Return([]domain.Grant{}, nil).Once().Run(func(args mock.Arguments) {
		filter := args.Get(1).(domain.ListGrantsFilter)
		s.Equal([]string{appealsPayload[0].AccountID}, filter.AccountIDs)
		s.Equal([]string{appealsPayload[0].Resource.ID}, filter.ResourceIDs)
		s.Equal([]string{appealsPayload[0].Role}, filter.Roles)
	})
	h.mockRepository.EXPECT().Find(h.ctxMatcher, mock.AnythingOfType("*domain.ListAppealsFilter")).Return([]*domain.Appeal{}, nil).Once()
	h.mockProviderService.EXPECT().ValidateAppeal(h.ctxMatcher, appealsPayload[0], providers[0], policies[0]).Return(nil).Once()
	h.mockProviderService.EXPECT().GetPermissions(h.ctxMatcher, providers[0].Config, appealsPayload[0].Resource.Type, appealsPayload[0].Role).Return([]interface{}{"test-permission-1"}, nil).Once()
	h.mockGrantService.EXPECT().List(h.ctxMatcher, mock.AnythingOfType("domain.ListGrantsFilter")).Return([]domain.Grant{}, nil).Once().Run(func(args mock.Arguments) {
		filter := args.Get(1).(domain.ListGrantsFilter)
		s.Equal([]string{appealsPayload[0].AccountID}, filter.AccountIDs)
		s.Equal([]string{appealsPayload[0].Resource.ID}, filter.ResourceIDs)
	})
	expectedGrant := &domain.Grant{ID: "main-grant"}
	h.mockGrantService.EXPECT().Prepare(h.ctxMatcher, mock.AnythingOfType("domain.Appeal")).Return(expectedGrant, nil).Once().Run(func(args mock.Arguments) {
		appeal := args.Get(1).(domain.Appeal)
		s.Equal(appealsPayload[0].AccountID, appeal.AccountID)
		s.Equal(appealsPayload[0].Role, appeal.Role)
		s.Equal(appealsPayload[0].ResourceID, appeal.ResourceID)
		s.Equal(len(policies[0].Steps), len(appeal.Approvals))
	})
	h.mockPolicyService.EXPECT().GetOne(h.ctxMatcher, policies[0].ID, policies[0].Version).Return(policies[0], nil).Once()

	// 2.a additional appeal creation
	h.mockResourceService.EXPECT().Get(mock.AnythingOfType("*context.cancelCtx"), targetResource).Return(resources[1], nil).Once()
	expectedResourceFilters = domain.ListResourcesFilter{IDs: []string{resources[1].ID}}
	h.mockResourceService.EXPECT().Find(mock.AnythingOfType("*context.cancelCtx"), expectedResourceFilters).Return([]*domain.Resource{resources[1]}, nil).Once()
	h.mockProviderService.EXPECT().Find(mock.AnythingOfType("*context.cancelCtx")).Return(providers, nil).Once()
	h.mockPolicyService.EXPECT().Find(mock.AnythingOfType("*context.cancelCtx")).Return(policies, nil).Once()
	h.mockProviderService.EXPECT().
		IsExclusiveRoleAssignment(mock.Anything, mock.Anything, mock.Anything).
		Return(false).Once()
	h.mockGrantService.EXPECT().List(mock.AnythingOfType("*context.cancelCtx"), mock.AnythingOfType("domain.ListGrantsFilter")).Return([]domain.Grant{}, nil).Once().Run(func(args mock.Arguments) {
		filter := args.Get(1).(domain.ListGrantsFilter)
		s.Equal([]string{appealsPayload[0].AccountID}, filter.AccountIDs)
		s.Equal([]string{targetResource.ID}, filter.ResourceIDs)
		s.Equal([]string{targetRole}, filter.Roles)
	})
	h.mockRepository.EXPECT().Find(mock.AnythingOfType("*context.cancelCtx"), mock.AnythingOfType("*domain.ListAppealsFilter")).Return([]*domain.Appeal{}, nil).Once()
	h.mockProviderService.EXPECT().ValidateAppeal(mock.AnythingOfType("*context.cancelCtx"), mock.AnythingOfType("*domain.Appeal"), providers[0], policies[0]).Return(nil).Once().Run(func(args mock.Arguments) {
		appeal := args.Get(1).(*domain.Appeal)
		s.Equal(appealsPayload[0].AccountID, appeal.AccountID)
		s.Equal(targetRole, appeal.Role)
		s.Equal(targetResource.ID, appeal.ResourceID)
	})
	h.mockProviderService.EXPECT().GetPermissions(mock.AnythingOfType("*context.cancelCtx"), providers[0].Config, resourceType, targetRole).Return([]interface{}{"test-permission-1"}, nil).Once()
	h.mockProviderService.EXPECT().
		IsExclusiveRoleAssignment(mock.Anything, mock.Anything, mock.Anything).
		Return(false).Once()
	h.mockGrantService.EXPECT().List(mock.AnythingOfType("*context.cancelCtx"), mock.AnythingOfType("domain.ListGrantsFilter")).Return([]domain.Grant{}, nil).Once().Run(func(args mock.Arguments) {
		filter := args.Get(1).(domain.ListGrantsFilter)
		s.Equal([]string{appealsPayload[0].AccountID}, filter.AccountIDs)
		s.Equal([]string{targetResource.ID}, filter.ResourceIDs)
	})
	expectedAdditionalGrant := &domain.Grant{ID: "additional-grant"}
	h.mockGrantService.EXPECT().Prepare(mock.AnythingOfType("*context.cancelCtx"), mock.AnythingOfType("domain.Appeal")).Return(expectedAdditionalGrant, nil).Once().Run(func(args mock.Arguments) {
		appeal := args.Get(1).(domain.Appeal)
		s.Equal(appealsPayload[0].AccountID, appeal.AccountID)
		s.Equal(targetRole, appeal.Role)
		s.Equal(targetResource.ID, appeal.ResourceID)
		s.Equal(len(policies[0].Steps), len(appeal.Approvals))
	})
	h.mockPolicyService.EXPECT().GetOne(mock.AnythingOfType("*context.cancelCtx"), policies[0].ID, policies[0].Version).Return(policies[0], nil).Once()

	// 2.b grant access for the additional appeal
	h.mockProviderService.EXPECT().GrantAccess(mock.AnythingOfType("*context.cancelCtx"), mock.AnythingOfType("domain.Grant")).Return(nil).Once().Run(func(args mock.Arguments) {
		grant := args.Get(1).(domain.Grant)
		s.Equal(expectedAdditionalGrant.ID, grant.ID)
	})
	h.mockRepository.EXPECT().BulkUpsert(mock.AnythingOfType("*context.cancelCtx"), mock.AnythingOfType("[]*domain.Appeal")).Return(nil).Once().Run(func(args mock.Arguments) {
		appeals := args.Get(1).([]*domain.Appeal)
		appeal := appeals[0]
		s.Equal(targetResource.ID, appeal.Resource.ID)
	})
	h.mockAuditLogger.EXPECT().Log(h.ctxMatcher, appeal.AuditKeyBulkInsert, mock.Anything).Return(nil).Once()
	h.mockNotifier.EXPECT().Notify(h.ctxMatcher, mock.Anything).Return(nil).Once()

	// 1.b grant access for the main appeal
	h.mockProviderService.EXPECT().GrantAccess(h.ctxMatcher, mock.AnythingOfType("domain.Grant")).Return(nil).Once().Run(func(args mock.Arguments) {
		grant := args.Get(1).(domain.Grant)
		s.Equal(expectedGrant.ID, grant.ID)
	})
	h.mockRepository.EXPECT().BulkUpsert(h.ctxMatcher, mock.AnythingOfType("[]*domain.Appeal")).Return(nil).Once().Run(func(args mock.Arguments) {
		appeals := args.Get(1).([]*domain.Appeal)
		appeal := appeals[0]
		s.Equal(appealsPayload[0].Resource.ID, appeal.Resource.ID)
	})
	h.mockAuditLogger.EXPECT().Log(h.ctxMatcher, appeal.AuditKeyBulkInsert, mock.Anything).Return(nil).Once()
	h.mockNotifier.EXPECT().Notify(h.ctxMatcher, mock.Anything).Return(nil).Once()

	err := h.service.Create(context.Background(), appealsPayload)
	time.Sleep(time.Millisecond)

	s.NoError(err)

	time.Sleep(time.Millisecond)
	h.assertExpectations(s.T())
}

func (s *ServiceTestSuite) TestCreate__WithAppealMetadata() {
	h := newServiceTestHelper()
	defer h.assertExpectations(s.T())
	accountID := "test@email.com"

	expectedUserDetails := map[string]interface{}{
		"managers": []interface{}{"user.approver@email.com"},
		"name":     "test-name",
		"role":     "test-role-1",
		"roles":    []interface{}{"test-role-1", "test-role-2"},
	}
	testServer := http.NewServeMux()
	testServer.HandleFunc(fmt.Sprintf("/users/%s", accountID), func(w http.ResponseWriter, r *http.Request) {
		w.WriteHeader(http.StatusOK)
		resp, _ := json.Marshal(expectedUserDetails)
		w.Write(resp)
	})
	ts := httptest.NewServer(testServer)

	resources := []*domain.Resource{
		{
			ID:           "1",
			Type:         "resource_type_1",
			ProviderType: "provider_type",
			ProviderURN:  "provider1",
			Details: map[string]interface{}{
				"owner": []string{"resource.owner@email.com"},
			},
		},
	}
	providers := []*domain.Provider{
		{
			ID:   "1",
			Type: "provider_type",
			URN:  "provider1",
			Config: &domain.ProviderConfig{
				Appeal: &domain.AppealConfig{
					AllowPermanentAccess:         true,
					AllowActiveAccessExtensionIn: "24h",
				},
				Resources: []*domain.ResourceConfig{
					{
						Type: "resource_type_1",
						Policy: &domain.PolicyConfig{
							ID:      "policy_1",
							Version: 1,
						},
						Roles: []*domain.Role{
							{
								ID:          "role_id",
								Permissions: []interface{}{"test-permission-1"},
							},
						},
					},
				},
			},
		},
	}
	expDate := timeNow.Add(23 * time.Hour)
	expectedExistingAppeals := []*domain.Appeal{}
	expectedActiveGrants := []domain.Grant{
		{
			ID:         "99",
			AccountID:  accountID,
			ResourceID: "2",
			Resource: &domain.Resource{
				ID:  "2",
				URN: "urn",
			},
			Role:           "role_id",
			Status:         domain.GrantStatusActive,
			ExpirationDate: &expDate,
		},
	}
	policies := []*domain.Policy{
		{
			ID:      "policy_1",
			Version: 1,
			Steps: []*domain.Step{
				{
					Name:     "step_1",
					Strategy: "manual",
					Approvers: []string{
						"$appeal.resource.details.owner",
					},
				},
				{
					Name:     "step_2",
					Strategy: "manual",
					Approvers: []string{
						fmt.Sprintf("$appeal.details.%s.creator.managers", domain.ReservedDetailsKeyPolicyMetadata),
					},
				},
			},
			AppealConfig: &domain.PolicyAppealConfig{
				MetadataSources: map[string]*domain.AppealMetadataSource{
					"creator": {
						Type: "http",
						Config: map[string]interface{}{
							"url": fmt.Sprintf(`"%s/users/" + $appeal.created_by`, ts.URL),
						},
						Value: map[string]interface{}{
							"managers": "$response.body.managers",
						},
					},
				},
			},
		},
	}
	expectedAppealsInsertionParam := []*domain.Appeal{
		{
			ResourceID:    resources[0].ID,
			Resource:      resources[0],
			PolicyID:      "policy_1",
			PolicyVersion: 1,
			Status:        domain.AppealStatusPending,
			AccountID:     accountID,
			AccountType:   domain.DefaultAppealAccountType,
			CreatedBy:     accountID,
			Role:          "role_id",
			Permissions:   []string{"test-permission-1"},
			Approvals: []*domain.Approval{
				{
					Name:          "step_1",
					Index:         0,
					Status:        domain.ApprovalStatusPending,
					PolicyID:      "policy_1",
					PolicyVersion: 1,
					Approvers:     []string{"resource.owner@email.com"},
				},
				{
					Name:          "step_2",
					Index:         1,
					Status:        domain.ApprovalStatusBlocked,
					PolicyID:      "policy_1",
					PolicyVersion: 1,
					Approvers:     []string{"user.approver@email.com"},
				},
			},
			Description: "The answer is 42",
			Details: map[string]interface{}{
				domain.ReservedDetailsKeyPolicyMetadata: map[string]interface{}{
					"creator": map[string]interface{}{
						"managers": []interface{}{"user.approver@email.com"},
					},
				},
			},
		},
	}
	expectedResult := []*domain.Appeal{
		{
			ID:            "1",
			ResourceID:    "1",
			Resource:      resources[0],
			PolicyID:      "policy_1",
			PolicyVersion: 1,
			Status:        domain.AppealStatusPending,
			AccountID:     accountID,
			AccountType:   domain.DefaultAppealAccountType,
			CreatedBy:     accountID,
			Role:          "role_id",
			Permissions:   []string{"test-permission-1"},
			Approvals: []*domain.Approval{
				{
					ID:            "1",
					Name:          "step_1",
					Index:         0,
					Status:        domain.ApprovalStatusPending,
					PolicyID:      "policy_1",
					PolicyVersion: 1,
					Approvers:     []string{"resource.owner@email.com"},
				},
				{
					ID:            "2",
					Name:          "step_2",
					Index:         1,
					Status:        domain.ApprovalStatusBlocked,
					PolicyID:      "policy_1",
					PolicyVersion: 1,
					Approvers:     []string{"user.approver@email.com"},
				},
			},
			Description: "The answer is 42",
			Details: map[string]interface{}{
				domain.ReservedDetailsKeyPolicyMetadata: map[string]interface{}{
					"creator": map[string]interface{}{
						"managers": []interface{}{"user.approver@email.com"},
					},
				},
			},
		},
	}

	expectedResourceFilters := domain.ListResourcesFilter{IDs: []string{resources[0].ID}}
	h.mockResourceService.EXPECT().
		Find(mock.Anything, expectedResourceFilters).
		Return(resources, nil).Once()
	h.mockProviderService.EXPECT().
		Find(mock.Anything).Return(providers, nil).Once()
	h.mockPolicyService.EXPECT().
		Find(mock.Anything).Return(policies, nil).Once()
	expectedExistingAppealsFilters := &domain.ListAppealsFilter{
		Statuses:   []string{domain.AppealStatusPending},
		AccountIDs: []string{"test@email.com"},
	}
	h.mockRepository.EXPECT().
		Find(mock.MatchedBy(func(ctx context.Context) bool { return true }), expectedExistingAppealsFilters).
		Return(expectedExistingAppeals, nil).Once()
	h.mockGrantService.EXPECT().
		List(mock.MatchedBy(func(ctx context.Context) bool { return true }), domain.ListGrantsFilter{
			Statuses:    []string{string(domain.GrantStatusActive)},
			AccountIDs:  []string{accountID},
			ResourceIDs: []string{"1"},
			Roles:       []string{"role_id"},
			OrderBy:     []string{"updated_at:desc"},
		}).
		Return(expectedActiveGrants, nil).Once()
	h.mockProviderService.EXPECT().
		ValidateAppeal(mock.Anything, mock.Anything, mock.Anything, mock.Anything).
		Return(nil)
	h.mockProviderService.EXPECT().
		GetPermissions(mock.Anything, mock.Anything, mock.AnythingOfType("string"), "role_id").
		Return([]interface{}{"test-permission-1"}, nil)

	h.mockRepository.EXPECT().
		BulkUpsert(mock.MatchedBy(func(ctx context.Context) bool { return true }), expectedAppealsInsertionParam).
		Return(nil).
		Run(func(_a0 context.Context, appeals []*domain.Appeal) {
			for i, a := range appeals {
				a.ID = expectedResult[i].ID
				for j, approval := range a.Approvals {
					approval.ID = expectedResult[i].Approvals[j].ID
				}
			}
		}).
		Once()
	h.mockNotifier.EXPECT().
		Notify(mock.MatchedBy(func(ctx context.Context) bool { return true }), mock.Anything).
		Return(nil).Once()
	h.mockAuditLogger.EXPECT().
		Log(mock.Anything, appeal.AuditKeyBulkInsert, mock.Anything).
		Return(nil).Once()

	appeals := []*domain.Appeal{
		{
			CreatedBy:  accountID,
			AccountID:  accountID,
			ResourceID: "1",
			Resource: &domain.Resource{
				ID:  "1",
				URN: "urn",
			},
			Role:        "role_id",
			Description: "The answer is 42",
		},
	}
	actualError := h.service.Create(context.Background(), appeals)

	s.Nil(actualError)
	s.Equal(expectedResult, appeals)
	h.mockProviderService.AssertExpectations(s.T())
	h.mockRepository.AssertExpectations(s.T())
}

func (s *ServiceTestSuite) TestPatch() {
	appealID := uuid.New().String()
	s.Run("should return error if got error from appeal repository on GetByID", func() {
		h := newServiceTestHelper()
		defer h.assertExpectations(s.T())
		expectedError := fmt.Errorf("error from repository layer")

		h.mockRepository.EXPECT().GetByID(mock.Anything, appealID).Return(nil, expectedError).Once()
		actualError := h.service.Patch(context.Background(), &domain.Appeal{ID: appealID})

		s.ErrorIs(actualError, expectedError)
	})

	s.Run("should return error if appeal status is not pending", func() {
		h := newServiceTestHelper()
		defer h.assertExpectations(s.T())

		resAppeal := &domain.Appeal{
			Status: domain.AppealStatusCanceled,
		}

		h.mockRepository.EXPECT().GetByID(mock.Anything, appealID).Return(resAppeal, nil).Once()
		err := h.service.Patch(context.Background(), &domain.Appeal{ID: appealID})

		s.ErrorIs(err, appeal.ErrAppealStatusInvalid)
	})

	s.Run("should return error if no field is changed", func() {
		a := &domain.Appeal{
			ID:          appealID,
			ResourceID:  "1",
			Status:      domain.AppealStatusPending,
			AccountID:   "1",
			AccountType: domain.DefaultAppealAccountType,
			Role:        "viewer",
			Options: &domain.AppealOptions{
				Duration: "1d",
			},
			Description: "test-appeal",
			Details: map[string]interface{}{
				domain.ReservedDetailsKeyPolicyQuestions: map[string]string{
					"dataRequirement": "test edit appeal",
				},
				"__original_account": map[string]string{
					"account_id":   "xxxx",
					"account_type": "gitlab_user_id",
				},
				domain.ReservedDetailsKeyPolicyMetadata: map[string]interface{}{
					"resource_owners": []string{"xyz@gojek.com"},
				},
			},
		}

		reqAppeal := &domain.Appeal{
			ID: appealID,
			Details: map[string]interface{}{
				domain.ReservedDetailsKeyPolicyQuestions: map[string]string{
					"dataRequirement": "test edit appeal",
				},
				"__original_account": map[string]string{
					"account_id":   "xxxx",
					"account_type": "gitlab_user_id",
				},
			},
		}

		h := newServiceTestHelper()
		defer h.assertExpectations(s.T())

		h.mockRepository.EXPECT().GetByID(mock.Anything, appealID).Return(a, nil).Once()
		err := h.service.Patch(context.Background(), reqAppeal)

		s.ErrorIs(err, appeal.ErrNoChanges)
	})

	s.Run("should return error if got error from resource service", func() {
		h := newServiceTestHelper()
		defer h.assertExpectations(s.T())
		expectedError := fmt.Errorf("error getting resource: %w", errors.New("resource service error"))
		expectedProviders := []*domain.Provider{}
		expectedPolicies := []*domain.Policy{}
		expectedAppeals := []*domain.Appeal{}
		h.mockRepository.EXPECT().GetByID(mock.Anything, appealID).Return(&domain.Appeal{ID: appealID, ResourceID: "1", Status: domain.AppealStatusPending, Options: &domain.AppealOptions{}}, nil).Once()
		h.mockResourceService.EXPECT().Get(mock.Anything, mock.Anything).Return(nil, expectedError).Once()
		h.mockProviderService.EXPECT().Find(mock.Anything).Return(expectedProviders, nil).Once()
		h.mockPolicyService.EXPECT().Find(mock.Anything).Return(expectedPolicies, nil).Once()
		h.mockRepository.EXPECT().
			Find(h.ctxMatcher, mock.Anything).
			Return(expectedAppeals, nil).Once()

		actualError := h.service.Patch(context.Background(), &domain.Appeal{ID: appealID, Options: &domain.AppealOptions{Duration: "1d"}})
		s.ErrorIs(actualError, expectedError)
	})

	s.Run("should return error if got error from provider service", func() {
		h := newServiceTestHelper()
		defer h.assertExpectations(s.T())
		expectedError := fmt.Errorf("error getting providers map: %w", errors.New("resource service error"))
		expectedResource := &domain.Resource{}
		expectedPolicies := []*domain.Policy{}
		expectedAppeals := []*domain.Appeal{}
		h.mockRepository.EXPECT().GetByID(mock.Anything, appealID).Return(&domain.Appeal{ID: appealID, ResourceID: "1", Status: domain.AppealStatusPending, Options: &domain.AppealOptions{}}, nil).Once()
		h.mockResourceService.EXPECT().Get(mock.Anything, mock.Anything).Return(expectedResource, nil).Once()
		h.mockProviderService.EXPECT().Find(mock.Anything).Return(nil, expectedError).Once()
		h.mockPolicyService.EXPECT().Find(mock.Anything).Return(expectedPolicies, nil).Once()
		h.mockRepository.EXPECT().
			Find(h.ctxMatcher, mock.Anything).
			Return(expectedAppeals, nil).Once()

		actualError := h.service.Patch(context.Background(), &domain.Appeal{ID: appealID, Options: &domain.AppealOptions{Duration: "1d"}})
		s.ErrorIs(actualError, expectedError)
	})

	s.Run("should return error if got error from policy service", func() {
		h := newServiceTestHelper()
		defer h.assertExpectations(s.T())
		expectedError := fmt.Errorf("error getting policies map: %w", errors.New("resource service error"))
		expectedResource := &domain.Resource{}
		expectedProviders := []*domain.Provider{}
		expectedAppeals := []*domain.Appeal{}
		h.mockRepository.EXPECT().GetByID(mock.Anything, appealID).Return(&domain.Appeal{ID: appealID, ResourceID: "1", Status: domain.AppealStatusPending, Options: &domain.AppealOptions{}}, nil).Once()
		h.mockResourceService.EXPECT().Get(mock.Anything, mock.Anything).Return(expectedResource, nil).Once()
		h.mockProviderService.EXPECT().Find(mock.Anything).Return(expectedProviders, nil).Once()
		h.mockPolicyService.EXPECT().Find(mock.Anything).Return(nil, expectedError).Once()
		h.mockRepository.EXPECT().
			Find(h.ctxMatcher, mock.Anything).
			Return(expectedAppeals, nil).Once()

		actualError := h.service.Patch(context.Background(), &domain.Appeal{ID: appealID, Options: &domain.AppealOptions{Duration: "1d"}})
		s.ErrorIs(actualError, expectedError)
	})

	s.Run("should return error if got error from repository while fetching pending appeals", func() {
		h := newServiceTestHelper()
		defer h.assertExpectations(s.T())
		expectedError := fmt.Errorf("error while listing pending appeals: %w", errors.New("resource service error"))
		expectedResource := &domain.Resource{}
		expectedProviders := []*domain.Provider{}
		expectedPolicies := []*domain.Policy{}
		h.mockRepository.EXPECT().GetByID(mock.Anything, appealID).Return(&domain.Appeal{ID: appealID, ResourceID: "1", Status: domain.AppealStatusPending, Options: &domain.AppealOptions{}}, nil).Once()
		h.mockResourceService.EXPECT().Get(mock.Anything, mock.Anything).Return(expectedResource, nil).Once()
		h.mockProviderService.EXPECT().Find(mock.Anything).Return(expectedProviders, nil).Once()
		h.mockPolicyService.EXPECT().Find(mock.Anything).Return(expectedPolicies, nil).Once()
		h.mockRepository.EXPECT().
			Find(h.ctxMatcher, mock.Anything).
			Return(nil, expectedError).Once()

		actualError := h.service.Patch(context.Background(), &domain.Appeal{ID: appealID, Options: &domain.AppealOptions{Duration: "1d"}})
		s.ErrorIs(actualError, expectedError)
	})

	s.Run("should return error for updating appeal with invalid values", func() {
		testProvider := &domain.Provider{
			ID:   "1",
			Type: "provider_type",
			URN:  "provider_urn",
			Config: &domain.ProviderConfig{
				Appeal: &domain.AppealConfig{
					AllowPermanentAccess: false,
				},
				Resources: []*domain.ResourceConfig{
					{
						Type: "resource_type",
						Policy: &domain.PolicyConfig{
							ID:      "policy_id",
							Version: 1,
						},
						Roles: []*domain.Role{
							{
								ID: "role_1",
							},
						},
					},
				},
			},
		}

		expDate := timeNow.Add(24 * time.Hour)
		testPolicies := []*domain.Policy{{ID: "policy_id", Version: 1}}

		testCases := []struct {
			name                          string
			reqAppeal                     *domain.Appeal
			existingAppeal                *domain.Appeal
			resource                      *domain.Resource
			providers                     []*domain.Provider
			policies                      []*domain.Policy
			pendingAppeals                []*domain.Appeal
			activeGrants                  []domain.Grant
			callMockValidateAppeal        bool
			expectedAppealValidationError error
			callMockGetPermissions        bool
			expectedError                 error
		}{
			{
				name: "updating  appeal for other normal user with allow_on_behalf=false",
				reqAppeal: &domain.Appeal{
					ID:        appealID,
					AccountID: "addOnBehalfApprovedNotification-user2",
				},
				existingAppeal: &domain.Appeal{
					ID:         appealID,
					CreatedBy:  "addOnBehalfApprovedNotification-user",
					AccountID:  "addOnBehalfApprovedNotification-user",
					ResourceID: "1",
					Role:       "addOnBehalfApprovedNotification-role",
					Status:     domain.AppealStatusPending,
				},
				pendingAppeals: []*domain.Appeal{},
				resource: &domain.Resource{
					ID:           "1",
					ProviderType: testProvider.Type,
					ProviderURN:  testProvider.URN,
					Type:         "resource_type",
				},
				providers:              []*domain.Provider{testProvider},
				policies:               []*domain.Policy{{ID: "policy_id", Version: 1, AppealConfig: &domain.PolicyAppealConfig{AllowOnBehalf: false}}},
				callMockValidateAppeal: true,
				callMockGetPermissions: true,
				expectedError:          appeal.ErrCannotCreateAppealForOtherUser,
			},
			{
				name: "duplicate appeal",
				pendingAppeals: []*domain.Appeal{{
					CreatedBy:  "test-user",
					AccountID:  "test-user",
					ResourceID: "2",
					Role:       "test-role",
					Status:     domain.AppealStatusPending,
				}},
				resource: &domain.Resource{
					ID:           "2",
					ProviderType: testProvider.Type,
					ProviderURN:  testProvider.URN,
					Type:         "resource_type",
				},
				providers: []*domain.Provider{testProvider},
				policies:  []*domain.Policy{{ID: "policy_id", Version: 1, AppealConfig: &domain.PolicyAppealConfig{AllowOnBehalf: false}}},
				reqAppeal: &domain.Appeal{
					ID:         appealID,
					ResourceID: "2",
				},
				existingAppeal: &domain.Appeal{
					ID:         appealID,
					CreatedBy:  "test-user",
					AccountID:  "test-user",
					ResourceID: "1",
					Role:       "test-role",
					Status:     domain.AppealStatusPending,
				},
				expectedError: appeal.ErrAppealDuplicate,
			},
			{
				name:           "provider type not found",
				pendingAppeals: []*domain.Appeal{},
				resource: &domain.Resource{
					ID:           "1",
					ProviderType: "invalid_provider_type",
					ProviderURN:  "provider_urn",
				},
				providers: []*domain.Provider{testProvider},
				existingAppeal: &domain.Appeal{
					ID:         appealID,
					CreatedBy:  "addOnBehalfApprovedNotification-user",
					AccountID:  "addOnBehalfApprovedNotification-user",
					ResourceID: "1",
					Role:       "addOnBehalfApprovedNotification-role",
					Status:     domain.AppealStatusPending,
				},
				reqAppeal: &domain.Appeal{
					ID:         appealID,
					ResourceID: "2",
				},
				expectedError: appeal.ErrProviderNotFound,
			},
			{
				name:           "provider urn not found",
				pendingAppeals: []*domain.Appeal{},
				resource: &domain.Resource{
					ID:           "1",
					ProviderType: "provider_type",
					ProviderURN:  "invalid_provider_urn",
				},
				providers: []*domain.Provider{testProvider},
				existingAppeal: &domain.Appeal{
					ID:         appealID,
					CreatedBy:  "addOnBehalfApprovedNotification-user",
					AccountID:  "addOnBehalfApprovedNotification-user",
					ResourceID: "1",
					Role:       "addOnBehalfApprovedNotification-role",
					Status:     domain.AppealStatusPending,
				},
				reqAppeal: &domain.Appeal{
					ID:         appealID,
					ResourceID: "2",
				},
				expectedError: appeal.ErrProviderNotFound,
			},
			{
				name: "user still have active grant for the updated resource",
				resource: &domain.Resource{
					ID:           "1",
					Type:         "resource_type",
					ProviderType: testProvider.Type,
					ProviderURN:  testProvider.URN,
				},
				activeGrants: []domain.Grant{{
					AccountID:  "test-user",
					ResourceID: "1",
					Role:       "test-role",
					Status:     domain.GrantStatusActive,
				}},
				policies: testPolicies,
				reqAppeal: &domain.Appeal{
					ID:         appealID,
					ResourceID: "1",
				},
				existingAppeal: &domain.Appeal{
					ID:         appealID,
					CreatedBy:  "test-user",
					AccountID:  "test-user",
					ResourceID: "2",
					Role:       "test-role",
					Status:     domain.AppealStatusPending,
				},
				providers:     []*domain.Provider{testProvider},
				expectedError: appeal.ErrAppealFoundActiveGrant,
			},
			{
				name: "invalid extension duration",
				resource: &domain.Resource{
					ID:           "1",
					Type:         "resource_type",
					ProviderType: testProvider.Type,
					ProviderURN:  testProvider.URN,
				},
				activeGrants: []domain.Grant{{
					AccountID:  "test-user",
					ResourceID: "1",
					Role:       "test-role",
					Status:     domain.GrantStatusActive,
				}},
				reqAppeal: &domain.Appeal{
					ID: appealID,
					Options: &domain.AppealOptions{
						Duration: "72h",
					},
				},
				existingAppeal: &domain.Appeal{
					ID:         appealID,
					CreatedBy:  "test-user",
					AccountID:  "test-user",
					ResourceID: "2",
					Role:       "test-role",
					Status:     domain.AppealStatusPending,
					Options: &domain.AppealOptions{
						Duration: "24h",
					},
				},
				policies: testPolicies,
				providers: []*domain.Provider{{
					ID:   "1",
					Type: testProvider.Type,
					URN:  testProvider.URN,
					Config: &domain.ProviderConfig{
						Appeal: &domain.AppealConfig{
							AllowActiveAccessExtensionIn: "invalid",
						},
						Resources: testProvider.Config.Resources,
					},
				}},
				expectedError: appeal.ErrAppealInvalidExtensionDuration,
			},
			{
				name: "extension not eligible",
				resource: &domain.Resource{
					ID:           "1",
					Type:         "resource_type",
					ProviderType: testProvider.Type,
					ProviderURN:  testProvider.URN,
				},
				activeGrants: []domain.Grant{{
					AccountID:      "test-user",
					ResourceID:     "1",
					Role:           "test-role",
					Status:         domain.GrantStatusActive,
					ExpirationDate: &expDate,
				}},
				reqAppeal: &domain.Appeal{
					ID: appealID,
					Options: &domain.AppealOptions{
						Duration: "72h",
					},
				},
				existingAppeal: &domain.Appeal{
					ID:         appealID,
					CreatedBy:  "test-user",
					AccountID:  "test-user",
					ResourceID: "1",
					Role:       "test-role",
					Status:     domain.AppealStatusPending,
					Options: &domain.AppealOptions{
						Duration: "24h",
					},
				},
				policies: testPolicies,
				providers: []*domain.Provider{{
					ID:   "1",
					Type: testProvider.Type,
					URN:  testProvider.URN,
					Config: &domain.ProviderConfig{
						Appeal: &domain.AppealConfig{
							AllowActiveAccessExtensionIn: "23h",
						},
						Resources: testProvider.Config.Resources,
					},
				}},
				expectedError: appeal.ErrGrantNotEligibleForExtension,
			},
			{
				name: "invalid duration value",
				resource: &domain.Resource{
					ID:           "1",
					ProviderType: "provider_type",
					ProviderURN:  "provider_urn",
					Type:         "resource_type",
				},
				policies:                      testPolicies,
				providers:                     []*domain.Provider{testProvider},
				callMockValidateAppeal:        true,
				expectedAppealValidationError: provider.ErrAppealValidationInvalidDurationValue,
				existingAppeal: &domain.Appeal{
					ID:         appealID,
					ResourceID: "2",
					Options: &domain.AppealOptions{
						Duration: "24h",
					},
					Status: domain.AppealStatusPending,
				},
				reqAppeal: &domain.Appeal{
					ID:         appealID,
					ResourceID: "1",
					Options: &domain.AppealOptions{
						Duration: "invalid-duration",
					},
				},
				expectedError: provider.ErrAppealValidationInvalidDurationValue,
			},
			{
				name: "invalid role",
				resource: &domain.Resource{
					ID:           "1",
					ProviderType: "provider_type",
					ProviderURN:  "provider_urn",
					Type:         "resource_type",
				},
				policies:                      testPolicies,
				providers:                     []*domain.Provider{testProvider},
				callMockValidateAppeal:        true,
				expectedAppealValidationError: provider.ErrInvalidRole,
				existingAppeal: &domain.Appeal{
					ID:         appealID,
					ResourceID: "1",
					Role:       "viewer",
					Status:     domain.AppealStatusPending,
				},
				reqAppeal: &domain.Appeal{
					ID:   appealID,
					Role: "invalid_role",
				},
				expectedError: appeal.ErrInvalidRole,
			},
			{
				name: "resource type not found",
				resource: &domain.Resource{
					ID:           "1",
					ProviderType: "provider_type",
					ProviderURN:  "provider_urn",
					Type:         "invalid_resource_type",
				},
				policies:  testPolicies,
				providers: []*domain.Provider{testProvider},
				existingAppeal: &domain.Appeal{
					ID:         appealID,
					ResourceID: "1",
					Status:     domain.ApprovalStatusPending,
				},
				reqAppeal: &domain.Appeal{
					ID:         appealID,
					ResourceID: "2",
				},
				expectedError: appeal.ErrInvalidResourceType,
			},
			{
				name: "policy id not found",
				resource: &domain.Resource{
					ID:           "1",
					ProviderType: "provider_type",
					ProviderURN:  "provider_urn",
					Type:         "resource_type",
				},
				providers: []*domain.Provider{testProvider},
				existingAppeal: &domain.Appeal{
					ID:         appealID,
					ResourceID: "1",
					Role:       "role_1",
					Options: &domain.AppealOptions{
						ExpirationDate: &timeNow,
					},
					Status: domain.ApprovalStatusPending,
				},
				reqAppeal: &domain.Appeal{
					ID:         appealID,
					ResourceID: "2",
				},
				expectedError: appeal.ErrPolicyNotFound,
			},
			{
				name: "policy version not found",
				resource: &domain.Resource{
					ID:           "1",
					ProviderType: "provider_type",
					ProviderURN:  "provider_urn",
					Type:         "resource_type",
				},
				providers: []*domain.Provider{testProvider},
				policies: []*domain.Policy{{
					ID: "policy_id",
				}},
				existingAppeal: &domain.Appeal{
					ID:         appealID,
					ResourceID: "2",
					Role:       "role_1",
					Options: &domain.AppealOptions{
						ExpirationDate: &timeNow,
					},
					Status: domain.ApprovalStatusPending,
				},
				reqAppeal: &domain.Appeal{
					ID:         appealID,
					ResourceID: "1",
				},
				expectedError: appeal.ErrPolicyNotFound,
			},
			{
				name: "appeal duration not found in policy appeal config",
				resource: &domain.Resource{
					ID:           "1",
					ProviderType: "provider_type",
					ProviderURN:  "provider_urn",
					Type:         "resource_type",
				},
				providers: []*domain.Provider{testProvider},
				policies: []*domain.Policy{{
					ID:      "policy_id",
					Version: uint(1),
					AppealConfig: &domain.PolicyAppealConfig{
						DurationOptions: []domain.AppealDurationOption{
							{Name: "1 Day", Value: "24h"},
							{Name: "3 Days", Value: "72h"},
							{Name: "90 Days", Value: "2160h"},
						},
					},
				}},
				callMockValidateAppeal: true,
				callMockGetPermissions: true,
				existingAppeal: &domain.Appeal{
					ID:            appealID,
					ResourceID:    "2",
					PolicyID:      "policy_id",
					PolicyVersion: uint(1),
					Options: &domain.AppealOptions{
						Duration: "24h",
					},
					Status: domain.ApprovalStatusPending,
				},
				reqAppeal: &domain.Appeal{
					ID:         appealID,
					ResourceID: "1",
					Options: &domain.AppealOptions{
						Duration: "100h",
					},
				},
				expectedError: appeal.ErrDurationNotAllowed,
			},
		}

		for _, tc := range testCases {
			s.Run(tc.name, func() {
				h := newServiceTestHelper()
				h.mockRepository.EXPECT().GetByID(mock.Anything, tc.reqAppeal.ID).Return(tc.existingAppeal, nil).Once()
				h.mockResourceService.EXPECT().
					Get(mock.Anything, mock.Anything).
					Return(tc.resource, nil).Once()
				h.mockProviderService.EXPECT().
					Find(mock.Anything).
					Return(tc.providers, nil).Once()
				h.mockPolicyService.EXPECT().
					Find(mock.Anything).
					Return(tc.policies, nil).Once()
				h.mockRepository.EXPECT().
					Find(h.ctxMatcher, mock.Anything).
					Return(tc.pendingAppeals, nil).Once()
				h.mockGrantService.EXPECT().
					List(h.ctxMatcher, mock.AnythingOfType("domain.ListGrantsFilter")).
					Return(tc.activeGrants, nil)
				if tc.callMockValidateAppeal {
					h.mockProviderService.EXPECT().
						ValidateAppeal(mock.Anything, mock.Anything, mock.Anything, mock.Anything).
						Return(tc.expectedAppealValidationError).Once()
				}
				if tc.callMockGetPermissions {
					h.mockProviderService.EXPECT().
						GetPermissions(mock.Anything, mock.Anything, mock.Anything, mock.Anything).
						Return([]interface{}{}, nil).Once()
				}

				actualError := h.service.Patch(context.Background(), tc.reqAppeal)

				s.Contains(actualError.Error(), tc.expectedError.Error())
			})
		}
	})

	s.Run("should return error if got error from repository on updating appeal", func() {
		h := newServiceTestHelper()
		defer h.assertExpectations(s.T())
		expectedResource := &domain.Resource{
			ID:           "1",
			Type:         "test-resource-type",
			ProviderType: "test-provider-type",
			ProviderURN:  "test-provider-urn",
		}
		expectedProviders := []*domain.Provider{
			{
				Type: "test-provider-type",
				URN:  "test-provider-urn",
				Config: &domain.ProviderConfig{
					Resources: []*domain.ResourceConfig{
						{
							Type: "test-resource-type",
							Policy: &domain.PolicyConfig{
								ID:      "123",
								Version: 1,
							},
						},
					},
				},
			},
		}
		expectedPolicies := []*domain.Policy{
			{
				ID:      "123",
				Version: 1,
			},
		}
		activeGrants := []domain.Grant{}
		expectedPendingAppeals := []*domain.Appeal{}
		h.mockRepository.EXPECT().GetByID(mock.Anything, appealID).Return(&domain.Appeal{ID: appealID, Status: domain.ApprovalStatusPending, ResourceID: "1", Options: &domain.AppealOptions{Duration: "72h"}}, nil).Once()
		h.mockResourceService.EXPECT().
			Get(mock.Anything, mock.Anything).
			Return(expectedResource, nil).Once()
		h.mockProviderService.EXPECT().
			Find(mock.Anything).
			Return(expectedProviders, nil).Once()
		h.mockPolicyService.EXPECT().
			Find(mock.Anything).
			Return(expectedPolicies, nil).Once()
		h.mockRepository.EXPECT().
			Find(h.ctxMatcher, mock.Anything).
			Return(expectedPendingAppeals, nil).Once()
		h.mockGrantService.EXPECT().
			List(h.ctxMatcher, mock.AnythingOfType("domain.ListGrantsFilter")).
			Return(activeGrants, nil)
		h.mockProviderService.EXPECT().
			ValidateAppeal(mock.Anything, mock.Anything, mock.Anything, mock.Anything).
			Return(nil).Once()
		h.mockRepository.EXPECT().UpdateByID(h.ctxMatcher, mock.Anything).
			Return(assert.AnError).Once()

		h.mockProviderService.EXPECT().
			GetPermissions(mock.Anything, mock.Anything, mock.Anything, mock.Anything).
			Return([]interface{}{}, nil).Once()

		actualError := h.service.Patch(context.Background(), &domain.Appeal{ID: appealID, Options: &domain.AppealOptions{Duration: "24h"}})
		s.ErrorIs(actualError, assert.AnError)
	})

	s.Run("should update appeal successfully", func() {
		accountID := "test@email.com"
		resources := []*domain.Resource{
			{
				ID:           "1",
				Type:         "resource_type_1",
				ProviderType: "provider_type",
				ProviderURN:  "provider1",
				Details: map[string]interface{}{
					"owner": []string{"resource.owner@email.com"},
				},
			},
			{
				ID:           "2",
				Type:         "resource_type_2",
				ProviderType: "provider_type",
				ProviderURN:  "provider1",
				Details: map[string]interface{}{
					"owner": []string{"resource.owner@email.com"},
				},
			},
		}
		providers := []*domain.Provider{
			{
				ID:   "1",
				Type: "provider_type",
				URN:  "provider1",
				Config: &domain.ProviderConfig{
					Appeal: &domain.AppealConfig{
						AllowPermanentAccess:         true,
						AllowActiveAccessExtensionIn: "24h",
					},
					Resources: []*domain.ResourceConfig{
						{
							Type: "resource_type_1",
							Policy: &domain.PolicyConfig{
								ID:      "policy_1",
								Version: 1,
							},
							Roles: []*domain.Role{
								{
									ID:          "role_id",
									Permissions: []interface{}{"test-permission-1"},
								},
							},
						},
						{
							Type: "resource_type_2",
							Policy: &domain.PolicyConfig{
								ID:      "policy_2",
								Version: 1,
							},
							Roles: []*domain.Role{
								{
									ID:          "role_id",
									Permissions: []interface{}{"test-permission-1"},
								},
							},
						},
					},
				},
			},
		}
		expDate := timeNow.Add(23 * time.Hour)
		expectedPendingAppeals := []*domain.Appeal{}
		expectedActiveGrants := []domain.Grant{
			{
				ID:         "99",
				AccountID:  accountID,
				ResourceID: "2",
				Resource: &domain.Resource{
					ID:  "2",
					URN: "urn",
				},
				Role:           "role_id",
				Status:         domain.GrantStatusActive,
				ExpirationDate: &expDate,
			},
		}
		policies := []*domain.Policy{
			{
				ID:      "policy_1",
				Version: 1,
				Steps: []*domain.Step{
					{
						Name:     "step_1",
						Strategy: "manual",
						Approvers: []string{
							"$appeal.resource.details.owner",
						},
					},
					{
						Name:     "step_2",
						Strategy: "manual",
						Approvers: []string{
							"$appeal.creator.managers",
							"$appeal.creator.managers", // test duplicate approvers
						},
					},
				},
				IAM: &domain.IAMConfig{
					Provider: "http",
					Config: map[string]interface{}{
						"url": "http://localhost",
					},
					Schema: map[string]string{
						"managers": `managers`,
						"name":     "name",
						"role":     `$response.roles[0].name`,
						"roles":    `map($response.roles, {#.name})`,
					},
				},
				AppealConfig: &domain.PolicyAppealConfig{AllowOnBehalf: true},
			},
			{
				ID:      "policy_2",
				Version: 1,
				Steps: []*domain.Step{
					{
						Name:     "step_1",
						Strategy: "manual",
						Approvers: []string{
							"$appeal.resource.details.owner",
						},
					},
					{
						Name:     "step_2",
						Strategy: "manual",
						Approvers: []string{
							`$appeal.creator != nil ? $appeal.creator.managers : "approver@example.com"`,
						},
					},
				},
				IAM: &domain.IAMConfig{
					Provider: "http",
					Config: map[string]interface{}{
						"url": "http://localhost",
					},
					Schema: map[string]string{
						"managers": `managers`,
						"name":     "name",
						"role":     `$response.roles[0].name`,
						"roles":    `map($response.roles, {#.name})`,
					},
				},
				AppealConfig: &domain.PolicyAppealConfig{
					AllowOnBehalf:              true,
					AllowCreatorDetailsFailure: true,
				},
			},
		}

		expectedCreatorUser := map[string]interface{}{
			"managers": []interface{}{"user.approver@email.com"},
			"name":     "test-name",
			"role":     "test-role-1",
			"roles":    []interface{}{"test-role-1", "test-role-2"},
		}

		testCases := []struct {
			name            string
			mockGetResource bool
			reqAppeal       *domain.Appeal
			existingAppeal  *domain.Appeal
		}{
			{
				name:            "should update description",
				mockGetResource: false,
				reqAppeal:       &domain.Appeal{ID: appealID, Description: "update appeal description"},
				existingAppeal: &domain.Appeal{
					ID:            appealID,
					ResourceID:    resources[0].ID,
					Resource:      resources[0],
					PolicyID:      "policy_1",
					PolicyVersion: 1,
					Status:        domain.AppealStatusPending,
					AccountID:     accountID,
					AccountType:   domain.DefaultAppealAccountType,
					CreatedBy:     accountID,
					Creator:       expectedCreatorUser,
					Role:          "role_id",
					Permissions:   []string{"test-permission-1"},
					Approvals: []*domain.Approval{
						{
							Name:          "step_1",
							Index:         0,
							Status:        domain.ApprovalStatusPending,
							PolicyID:      "policy_1",
							PolicyVersion: 1,
							Approvers:     []string{"resource.owner@email.com"},
						},
						{
							Name:          "step_2",
							Index:         1,
							Status:        domain.ApprovalStatusBlocked,
							PolicyID:      "policy_1",
							PolicyVersion: 1,
							Approvers:     []string{"user.approver@email.com"},
						},
					},
					Description: "The answer is 42",
				},
			},
			{
				name:            "should update appeal duration",
				mockGetResource: false,
				reqAppeal:       &domain.Appeal{ID: appealID, Options: &domain.AppealOptions{Duration: "72h"}},
				existingAppeal: &domain.Appeal{
					ID:            appealID,
					ResourceID:    resources[0].ID,
					Resource:      resources[0],
					PolicyID:      "policy_1",
					PolicyVersion: 1,
					Status:        domain.AppealStatusPending,
					AccountID:     accountID,
					AccountType:   domain.DefaultAppealAccountType,
					CreatedBy:     accountID,
					Creator:       expectedCreatorUser,
					Role:          "role_id",
					Permissions:   []string{"test-permission-1"},
					Approvals: []*domain.Approval{
						{
							Name:          "step_1",
							Index:         0,
							Status:        domain.ApprovalStatusPending,
							PolicyID:      "policy_1",
							PolicyVersion: 1,
							Approvers:     []string{"resource.owner@email.com"},
						},
						{
							Name:          "step_2",
							Index:         1,
							Status:        domain.ApprovalStatusBlocked,
							PolicyID:      "policy_1",
							PolicyVersion: 1,
							Approvers:     []string{"user.approver@email.com"},
						},
					},
					Description: "The answer is 42",
					Options: &domain.AppealOptions{
						Duration: "24h",
					},
				},
			},
			{
				name:            "should update details",
				mockGetResource: false,
				reqAppeal:       &domain.Appeal{ID: appealID, Details: map[string]interface{}{domain.ReservedDetailsKeyPolicyQuestions: map[string]string{"dataRequirement": "test edit appeal"}}},
				existingAppeal: &domain.Appeal{
					ID:            appealID,
					ResourceID:    resources[0].ID,
					Resource:      resources[0],
					PolicyID:      "policy_1",
					PolicyVersion: 1,
					Status:        domain.AppealStatusPending,
					AccountID:     accountID,
					AccountType:   domain.DefaultAppealAccountType,
					CreatedBy:     accountID,
					Creator:       expectedCreatorUser,
					Role:          "role_id",
					Permissions:   []string{"test-permission-1"},
					Details: map[string]interface{}{
						domain.ReservedDetailsKeyPolicyQuestions: map[string]string{
							"dataRequirement": "test",
						},
						"__original_account": map[string]string{
							"account_id":   "1234",
							"account_type": "user",
						},
					},
					Approvals: []*domain.Approval{
						{
							Name:          "step_1",
							Index:         0,
							Status:        domain.ApprovalStatusPending,
							PolicyID:      "policy_1",
							PolicyVersion: 1,
							Approvers:     []string{"resource.owner@email.com"},
						},
						{
							Name:          "step_2",
							Index:         1,
							Status:        domain.ApprovalStatusBlocked,
							PolicyID:      "policy_1",
							PolicyVersion: 1,
							Approvers:     []string{"user.approver@email.com"},
						},
					},
					Options: &domain.AppealOptions{
						Duration: "24h",
					},
					Description: "The answer is 42",
				},
			},
			{
				name:            "should update resource",
				mockGetResource: true,
				reqAppeal:       &domain.Appeal{ID: appealID, ResourceID: "2"},
				existingAppeal: &domain.Appeal{
					ID:            appealID,
					ResourceID:    resources[0].ID,
					Resource:      resources[0],
					PolicyID:      "policy_1",
					PolicyVersion: 1,
					Status:        domain.AppealStatusPending,
					AccountID:     accountID,
					AccountType:   domain.DefaultAppealAccountType,
					CreatedBy:     accountID,
					Creator:       expectedCreatorUser,
					Role:          "role_id",
					Permissions:   []string{"test-permission-1"},
					Details: map[string]interface{}{
						domain.ReservedDetailsKeyPolicyQuestions: map[string]string{
							"dataRequirement": "test",
						},
					},
					Approvals: []*domain.Approval{
						{
							Name:          "step_1",
							Index:         0,
							Status:        domain.ApprovalStatusPending,
							PolicyID:      "policy_1",
							PolicyVersion: 1,
							Approvers:     []string{"resource.owner@email.com"},
						},
						{
							Name:          "step_2",
							Index:         1,
							Status:        domain.ApprovalStatusBlocked,
							PolicyID:      "policy_1",
							PolicyVersion: 1,
							Approvers:     []string{"user.approver@email.com"},
						},
					},
					Options: &domain.AppealOptions{
						Duration: "24h",
					},
					Description: "The answer is 42",
				},
			},
			{
				name:            "should update labels",
				mockGetResource: false,
				reqAppeal:       &domain.Appeal{ID: appealID, Labels: map[string]string{"label1": "value1", "label2": "value2"}},
				existingAppeal: &domain.Appeal{
					ID:            appealID,
					ResourceID:    resources[0].ID,
					Resource:      resources[0],
					PolicyID:      "policy_1",
					PolicyVersion: 1,
					Status:        domain.AppealStatusPending,
					AccountID:     accountID,
					AccountType:   domain.DefaultAppealAccountType,
					CreatedBy:     accountID,
					Creator:       expectedCreatorUser,
					Role:          "role_id",
					Permissions:   []string{"test-permission-1"},
					Details: map[string]interface{}{
						domain.ReservedDetailsKeyPolicyQuestions: map[string]string{
							"dataRequirement": "test",
						},
					},
					Approvals: []*domain.Approval{
						{
							Name:          "step_1",
							Index:         0,
							Status:        domain.ApprovalStatusPending,
							PolicyID:      "policy_1",
							PolicyVersion: 1,
							Approvers:     []string{"resource.owner@email.com"},
						},
						{
							Name:          "step_2",
							Index:         1,
							Status:        domain.ApprovalStatusBlocked,
							PolicyID:      "policy_1",
							PolicyVersion: 1,
							Approvers:     []string{"user.approver@email.com"},
						},
					},
					Labels: map[string]string{
						"label": "value",
					},
					Options: &domain.AppealOptions{
						Duration: "24h",
					},
					Description: "The answer is 42",
				},
			},
			{
				name:            "should update Role",
				mockGetResource: false,
				reqAppeal:       &domain.Appeal{ID: appealID, Role: "role_id"},
				existingAppeal: &domain.Appeal{
					ID:            appealID,
					ResourceID:    resources[0].ID,
					Resource:      resources[0],
					PolicyID:      "policy_1",
					PolicyVersion: 1,
					Status:        domain.AppealStatusPending,
					AccountID:     accountID,
					AccountType:   domain.DefaultAppealAccountType,
					CreatedBy:     accountID,
					Creator: map[string]interface{}{
						"managers": []interface{}{"updated-manager@email.com"},
						"name":     "test-name",
						"role":     "test-role-1",
						"roles":    []interface{}{"test-role-1", "test-role-2"},
					},
					Role:        "test-permission",
					Permissions: []string{"viewer"},
					Details: map[string]interface{}{
						domain.ReservedDetailsKeyPolicyQuestions: map[string]string{
							"dataRequirement": "test",
						},
					},
					Approvals: []*domain.Approval{
						{
							Name:          "step_1",
							Index:         0,
							Status:        domain.ApprovalStatusPending,
							PolicyID:      "policy_1",
							PolicyVersion: 1,
							Approvers:     []string{"resource.owner@email.com"},
						},
						{
							Name:          "step_2",
							Index:         1,
							Status:        domain.ApprovalStatusBlocked,
							PolicyID:      "policy_1",
							PolicyVersion: 1,
							Approvers:     []string{"user.approver@email.com"},
						},
					},
					Labels: map[string]string{
						"label": "value",
					},
					Options: &domain.AppealOptions{
						Duration: "24h",
					},
					Description: "The answer is 42",
				},
			},
		}

		for _, tc := range testCases {
			s.Run(tc.name, func() {
				h := newServiceTestHelper()
				h.mockRepository.EXPECT().GetByID(mock.Anything, tc.existingAppeal.ID).Return(tc.existingAppeal, nil).Once()
				if tc.mockGetResource {
					h.mockResourceService.EXPECT().Get(mock.Anything, mock.Anything).Return(resources[1], nil).Once()
				}
				h.mockProviderService.EXPECT().
					Find(mock.Anything).
					Return(providers, nil).Once()
				h.mockPolicyService.EXPECT().
					Find(mock.Anything).
					Return(policies, nil).Once()
				h.mockRepository.EXPECT().
					Find(h.ctxMatcher, mock.Anything).
					Return(expectedPendingAppeals, nil).Once()
				h.mockGrantService.EXPECT().
					List(h.ctxMatcher, mock.AnythingOfType("domain.ListGrantsFilter")).
					Return(expectedActiveGrants, nil)
				h.mockProviderService.EXPECT().
					ValidateAppeal(mock.Anything, mock.Anything, mock.Anything, mock.Anything).
					Return(nil).Once()
				h.mockProviderService.EXPECT().
					GetPermissions(mock.Anything, mock.Anything, mock.AnythingOfType("string"), "role_id").
					Return([]interface{}{"test-permission-1"}, nil)
				h.mockIAMManager.EXPECT().
					ParseConfig(mock.Anything).Return(nil, nil)
				h.mockIAMManager.EXPECT().
					GetClient(mock.Anything).Return(h.mockIAMClient, nil)
				expectedCreatorResponse := map[string]interface{}{
					"managers": []interface{}{"user.approver@email.com"},
					"name":     "test-name",
					"roles": []map[string]interface{}{
						{"name": "test-role-1"},
						{"name": "test-role-2"},
					},
				}
				h.mockIAMClient.EXPECT().
					GetUser(accountID).Return(expectedCreatorResponse, nil).Once()

				h.mockRepository.EXPECT().UpdateByID(mock.Anything, mock.Anything).Return(nil)
				h.mockAuditLogger.EXPECT().
					Log(mock.Anything, appeal.AuditKeyUpdate, mock.Anything).Return(nil).Once()

				h.mockNotifier.EXPECT().
					Notify(h.ctxMatcher, mock.Anything).Return(nil).Once()

				actualError := h.service.Patch(context.Background(), tc.reqAppeal)

				s.Nil(actualError)

				time.Sleep(time.Millisecond)
				h.assertExpectations(s.T())
			})
		}
	})
}

func (s *ServiceTestSuite) TestUpdateApproval() {
	appealID := uuid.New().String()
	appeal.TimeNow = func() time.Time {
		return timeNow
	}
	s.Run("should return error if approval action parameter is invalid", func() {
		h := newServiceTestHelper()
		defer h.assertExpectations(s.T())
		invalidApprovalActionParameters := []domain.ApprovalAction{
			{
				ApprovalName: "approval_1",
				Actor:        "user@email.com",
				Action:       "name",
			},
			{
				AppealID: appealID,
				Actor:    "user@email.com",
				Action:   "name",
			},
			{
				AppealID:     appealID,
				ApprovalName: "approval_1",
				Actor:        "invalidemail",
				Action:       "name",
			},
			{
				AppealID:     appealID,
				ApprovalName: "approval_1",
				Action:       "name",
			},
			{
				AppealID:     appealID,
				ApprovalName: "approval_1",
				Actor:        "user@email.com",
			},
		}

		for _, param := range invalidApprovalActionParameters {
			actualResult, actualError := h.service.UpdateApproval(context.Background(), param)

			s.Nil(actualResult)
			s.Error(actualError)
		}
	})

	validApprovalActionParam := domain.ApprovalAction{
		AppealID:     appealID,
		ApprovalName: "approval_1",
		Actor:        "user@email.com",
		Action:       "approve",
	}

	s.Run("should return error if got any from repository while getting appeal details", func() {
		h := newServiceTestHelper()
		defer h.assertExpectations(s.T())
		expectedError := errors.New("repository error")
		h.mockRepository.EXPECT().GetByID(h.ctxMatcher, mock.Anything).Return(nil, expectedError).Once()

		actualResult, actualError := h.service.UpdateApproval(context.Background(), validApprovalActionParam)

		s.Nil(actualResult)
		s.ErrorIs(actualError, expectedError)
	})

	s.Run("should return error if appeal not found", func() {
		h := newServiceTestHelper()
		defer h.assertExpectations(s.T())
		expectedError := appeal.ErrAppealNotFound
		h.mockRepository.EXPECT().GetByID(h.ctxMatcher, mock.Anything).Return(nil, expectedError).Once()

		actualResult, actualError := h.service.UpdateApproval(context.Background(), validApprovalActionParam)

		s.Nil(actualResult)
		s.ErrorIs(actualError, appeal.ErrAppealNotFound)
	})

	s.Run("should return error based on statuses conditions", func() {
		h := newServiceTestHelper()
		defer h.assertExpectations(s.T())
		testCases := []struct {
			name          string
			appealStatus  string
			approvals     []*domain.Approval
			expectedError error
		}{
			{
				name:          "appeal not eligible, status: canceled",
				appealStatus:  domain.AppealStatusCanceled,
				expectedError: appeal.ErrAppealNotEligibleForApproval,
			},
			{
				name:          "appeal not eligible, status: approved",
				appealStatus:  domain.AppealStatusApproved,
				expectedError: appeal.ErrAppealNotEligibleForApproval,
			},
			{
				name:          "appeal not eligible, status: rejected",
				appealStatus:  domain.AppealStatusRejected,
				expectedError: appeal.ErrAppealNotEligibleForApproval,
			},
			{
				name:          "invalid appeal status",
				appealStatus:  "invalidstatus",
				expectedError: appeal.ErrAppealStatusUnrecognized,
			},
			{
				name:         "previous approval step still on pending",
				appealStatus: domain.AppealStatusPending,
				approvals: []*domain.Approval{
					{
						Name:    "approval_0",
						Status:  domain.ApprovalStatusPending,
						Index:   0,
						IsStale: true,
					},
					{
						Name:   "approval_0",
						Status: domain.ApprovalStatusPending,
						Index:  0,
					},
					{
						Name:    "approval_1",
						Status:  domain.ApprovalStatusPending,
						Index:   1,
						IsStale: true,
					},
					{
						Name:   "approval_1",
						Status: domain.ApprovalStatusPending,
						Index:  1,
					},
				},
				expectedError: appeal.ErrApprovalNotEligibleForAction,
			},
			{
				name:         "found one previous approval is reject",
				appealStatus: domain.AppealStatusPending,
				approvals: []*domain.Approval{
					{
						Name:    "approval_0",
						Status:  domain.ApprovalStatusRejected,
						Index:   0,
						IsStale: true,
					},
					{
						Name:   "approval_0",
						Status: domain.ApprovalStatusRejected,
						Index:  0,
					},
					{
						Name:    "approval_1",
						Status:  domain.ApprovalStatusPending,
						Index:   1,
						IsStale: true,
					},
					{
						Name:   "approval_1",
						Status: domain.ApprovalStatusPending,
						Index:  1,
					},
				},
				expectedError: appeal.ErrApprovalNotEligibleForAction,
			},
			{
				name:         "invalid approval status",
				appealStatus: domain.AppealStatusPending,
				approvals: []*domain.Approval{
					{
						Name:   "approval_0",
						Status: "invalidstatus",
						Index:  0,
					},
					{
						Name:   "approval_1",
						Status: domain.ApprovalStatusPending,
						Index:  1,
					},
				},
				expectedError: appeal.ErrApprovalStatusUnrecognized,
			},
			{
				name:         "approval step already approved",
				appealStatus: domain.AppealStatusPending,
				approvals: []*domain.Approval{
					{
						Name:   "approval_0",
						Status: domain.ApprovalStatusApproved,
						Index:  0,
					},
					{
						Name:   "approval_1",
						Status: domain.ApprovalStatusApproved,
						Index:  1,
					},
				},
				expectedError: appeal.ErrApprovalNotEligibleForAction,
			},
			{
				name:         "approval step already rejected",
				appealStatus: domain.AppealStatusPending,
				approvals: []*domain.Approval{
					{
						Name:   "approval_0",
						Status: domain.ApprovalStatusApproved,
						Index:  0,
					},
					{
						Name:   "approval_1",
						Status: domain.ApprovalStatusRejected,
						Index:  1,
					},
				},
				expectedError: appeal.ErrApprovalNotEligibleForAction,
			},
			{
				name:         "approval step already skipped",
				appealStatus: domain.AppealStatusPending,
				approvals: []*domain.Approval{
					{
						Name:   "approval_0",
						Status: domain.ApprovalStatusApproved,
						Index:  0,
					},
					{
						Name:   "approval_1",
						Status: domain.ApprovalStatusSkipped,
						Index:  1,
					},
				},
				expectedError: appeal.ErrApprovalNotEligibleForAction,
			},
			{
				name:         "invalid approval status",
				appealStatus: domain.AppealStatusPending,
				approvals: []*domain.Approval{
					{
						Name:   "approval_0",
						Status: domain.ApprovalStatusApproved,
						Index:  0,
					},
					{
						Name:   "approval_1",
						Status: "invalidstatus",
						Index:  1,
					},
				},
				expectedError: appeal.ErrApprovalStatusUnrecognized,
			},
			{
				name:         "user doesn't have permission",
				appealStatus: domain.AppealStatusPending,
				approvals: []*domain.Approval{
					{
						Name:   "approval_0",
						Status: domain.ApprovalStatusApproved,
						Index:  0,
					},
					{
						Name:      "approval_1",
						Status:    domain.ApprovalStatusPending,
						Index:     1,
						Approvers: []string{"another.user@email.com"},
					},
				},
				expectedError: appeal.ErrActionForbidden,
			},
			{
				name:         "approval step not found",
				appealStatus: domain.AppealStatusPending,
				approvals: []*domain.Approval{
					{
						Name:   "approval_0",
						Status: domain.ApprovalStatusApproved,
						Index:  0,
					},
					{
						Name:   "approval_x",
						Status: domain.ApprovalStatusApproved,
						Index:  1,
					},
				},
				expectedError: appeal.ErrApprovalNotFound,
			},
		}

		for _, tc := range testCases {
			s.Run(tc.name, func() {
				expectedAppeal := &domain.Appeal{
					ID:        validApprovalActionParam.AppealID,
					Status:    tc.appealStatus,
					Approvals: tc.approvals,
				}
				h.mockRepository.EXPECT().
					GetByID(h.ctxMatcher, validApprovalActionParam.AppealID).
					Return(expectedAppeal, nil).Once()

				actualResult, actualError := h.service.UpdateApproval(context.Background(), validApprovalActionParam)

				s.Nil(actualResult)
				s.ErrorIs(actualError, tc.expectedError)
			})
		}
	})

	expectedAppeal := &domain.Appeal{
		ID:     validApprovalActionParam.AppealID,
		Status: domain.AppealStatusPending,
		Approvals: []*domain.Approval{
			{
				Name:   "approval_0",
				Status: domain.ApprovalStatusApproved,
			},
			{
				Name:      "approval_1",
				Status:    domain.ApprovalStatusPending,
				Approvers: []string{"user@email.com"},
			},
			{
				Name:      "approval_2",
				Status:    domain.ApprovalStatusBlocked,
				Approvers: []string{"user@email.com"},
			},
		},
		PolicyID:      "policy-test",
		PolicyVersion: 1,
	}

	s.Run("should return error if got any from approvalService.AdvanceApproval", func() {
		h := newServiceTestHelper()
		defer h.assertExpectations(s.T())
		h.mockRepository.EXPECT().
			GetByID(h.ctxMatcher, mock.Anything).
			Return(expectedAppeal, nil).Once()
		expectedError := errors.New("unexpected error")

		h.mockPolicyService.EXPECT().GetOne(mock.Anything, mock.Anything, mock.Anything).Return(nil, expectedError).Once()

		actualResult, actualError := h.service.UpdateApproval(context.Background(), validApprovalActionParam)

		s.ErrorIs(actualError, expectedError)
		s.Nil(actualResult)
	})

	s.Run("should terminate existing active grant if present", func() {
		h := newServiceTestHelper()
		action := domain.ApprovalAction{
			AppealID:     appealID,
			ApprovalName: "test-approval-step",
			Action:       "approve",
			Actor:        "approver@example.com",
		}
		dummyPolicy := &domain.Policy{
			Steps: []*domain.Step{
				{
					Name:      "test-approval-step",
					Strategy:  "manual",
					Approvers: []string{"approver@example.com"},
				},
			},
		}
		appealDetails := &domain.Appeal{
			ID:         appealID,
			AccountID:  "user@example.com",
			ResourceID: "1",
			Role:       "test-role",
			Status:     domain.AppealStatusPending,
			Approvals: []*domain.Approval{
				{
					Name:      "test-approval-step",
					Status:    domain.ApprovalStatusPending,
					Approvers: []string{"approver@example.com"},
				},
			},
			Resource: &domain.Resource{
				ID: "1",
			},
		}
		existingGrants := []domain.Grant{
			{
				ID:         "2",
				Status:     domain.GrantStatusActive,
				AccountID:  "user@example.com",
				ResourceID: "1",
				Role:       "test-role",
			},
		}
		expectedRevokedGrant := &domain.Grant{}
		*expectedRevokedGrant = existingGrants[0]
		expectedRevokedGrant.Status = domain.GrantStatusInactive

		h.mockRepository.EXPECT().
			GetByID(h.ctxMatcher, mock.Anything).
			Return(appealDetails, nil).Once()

		h.mockProviderService.EXPECT().
			IsExclusiveRoleAssignment(mock.Anything, mock.Anything, mock.Anything).
			Return(false).Once()
		h.mockGrantService.EXPECT().
			List(mock.Anything, mock.Anything).Return(existingGrants, nil).Once()
		expectedNewGrant := &domain.Grant{
			Status:     domain.GrantStatusActive,
			AccountID:  appealDetails.AccountID,
			ResourceID: appealDetails.ResourceID,
		}
		h.mockGrantService.EXPECT().
			Prepare(mock.Anything, mock.Anything).Return(expectedNewGrant, nil).Once()
		h.mockGrantService.EXPECT().
			Revoke(mock.Anything, expectedRevokedGrant.ID, domain.SystemActorName,
				appeal.RevokeReasonForExtension, mock.Anything, mock.Anything).
			Return(expectedNewGrant, nil).Once()
		h.mockPolicyService.EXPECT().GetOne(mock.Anything, mock.Anything, mock.Anything).Return(dummyPolicy, nil).Once()
		h.mockProviderService.EXPECT().GrantAccess(mock.Anything, mock.Anything).Return(nil).Once()
		h.mockRepository.EXPECT().Update(h.ctxMatcher, appealDetails).Return(nil).Once()
		h.mockNotifier.EXPECT().Notify(h.ctxMatcher, mock.Anything).Return(nil).Once()
		h.mockAuditLogger.EXPECT().Log(h.ctxMatcher, mock.Anything, mock.Anything).
			Return(nil).Once()

		_, actualError := h.service.UpdateApproval(context.Background(), action)
		time.Sleep(time.Millisecond)

		s.Nil(actualError)

		time.Sleep(time.Millisecond)
		h.assertExpectations(s.T())
	})

	s.Run("should return updated appeal on success", func() {
		creator := "creator@email.com"
		user := "user@email.com"
		dummyResource := &domain.Resource{
			ID:           "1",
			URN:          "urn",
			Name:         "test-resource-name",
			ProviderType: "test-provider",
		}
		testCases := []struct {
			name                   string
			expectedApprovalAction domain.ApprovalAction
			expectedAppealDetails  *domain.Appeal
			expectedResult         *domain.Appeal
			expectedNotifications  []domain.Notification
			expectedGrant          *domain.Grant
		}{
			{
				name:                   "approve",
				expectedApprovalAction: validApprovalActionParam,
				expectedAppealDetails: &domain.Appeal{
					ID:         validApprovalActionParam.AppealID,
					AccountID:  "user@email.com",
					CreatedBy:  creator,
					ResourceID: "1",
					Role:       "test-role",
					Resource: &domain.Resource{
						ID:           "1",
						URN:          "urn",
						Name:         "test-resource-name",
						ProviderType: "test-provider",
					},
					Status: domain.AppealStatusPending,
					Approvals: []*domain.Approval{
						{
							Name:    "approval_0",
							Status:  domain.ApprovalStatusApproved,
							Index:   0,
							IsStale: true,
						},
						{
							Name:   "approval_0",
							Status: domain.ApprovalStatusApproved,
							Index:  0,
						},
						{
							Name:      "approval_1",
							Status:    domain.ApprovalStatusPending,
							IsStale:   true,
							Index:     1,
							Approvers: []string{"user@email.com"},
						},
						{
							Name:      "approval_1",
							Status:    domain.ApprovalStatusPending,
							Index:     1,
							Approvers: []string{"user@email.com"},
						},
					},
				},
				expectedResult: &domain.Appeal{
					ID:         validApprovalActionParam.AppealID,
					AccountID:  "user@email.com",
					CreatedBy:  creator,
					ResourceID: "1",
					Role:       "test-role",
					Resource:   dummyResource,
					Status:     domain.AppealStatusApproved,
					Approvals: []*domain.Approval{
						{
							Name:    "approval_0",
							Index:   0,
							Status:  domain.ApprovalStatusApproved,
							IsStale: true,
						},
						{
							Name:   "approval_0",
							Index:  0,
							Status: domain.ApprovalStatusApproved,
						},
						{
							Name:      "approval_1",
							Index:     1,
							Status:    domain.ApprovalStatusPending,
							IsStale:   true,
							Approvers: []string{"user@email.com"},
						},
						{
							Name:      "approval_1",
							Index:     1,
							Status:    domain.ApprovalStatusApproved,
							Approvers: []string{"user@email.com"},
							Actor:     &user,
							UpdatedAt: timeNow,
						},
					},
					Grant: &domain.Grant{
						Status:      domain.GrantStatusActive,
						AccountID:   "user@email.com",
						AccountType: domain.DefaultAppealAccountType,
						ResourceID:  "1",
						Resource:    dummyResource,
						Role:        "test-role",
						IsPermanent: true,
					},
				},
				expectedGrant: &domain.Grant{
					Status:      domain.GrantStatusActive,
					AccountID:   "user@email.com",
					AccountType: domain.DefaultAppealAccountType,
					ResourceID:  "1",
					Resource:    dummyResource,
					Role:        "test-role",
					IsPermanent: true,
				},
				expectedNotifications: []domain.Notification{
					{
						User: creator,
						Message: domain.NotificationMessage{
							Type: domain.NotificationTypeAppealApproved,
							Variables: map[string]interface{}{
								"resource_name": "test-resource-name (test-provider: urn)",
								"role":          "test-role",
							},
						},
					},
				},
			},
			{
				name: "reject",
				expectedApprovalAction: domain.ApprovalAction{
					AppealID:     appealID,
					ApprovalName: "approval_1",
					Actor:        "user@email.com",
					Action:       domain.AppealActionNameReject,
					Reason:       "test-reason",
				},
				expectedAppealDetails: &domain.Appeal{
					ID:         validApprovalActionParam.AppealID,
					AccountID:  "user@email.com",
					CreatedBy:  creator,
					ResourceID: "1",
					Role:       "test-role",
					Resource: &domain.Resource{
						ID:           "1",
						URN:          "urn",
						Name:         "test-resource-name",
						ProviderType: "test-provider",
					},
					Status: domain.AppealStatusPending,
					Approvals: []*domain.Approval{
						{
							Name:   "approval_0",
							Index:  0,
							Status: domain.ApprovalStatusApproved,
						},
						{
							Name:      "approval_1",
							Index:     1,
							Status:    domain.ApprovalStatusPending,
							Approvers: []string{"user@email.com"},
						},
					},
				},
				expectedResult: &domain.Appeal{
					ID:         validApprovalActionParam.AppealID,
					AccountID:  "user@email.com",
					CreatedBy:  creator,
					ResourceID: "1",
					Role:       "test-role",
					Resource: &domain.Resource{
						ID:           "1",
						URN:          "urn",
						Name:         "test-resource-name",
						ProviderType: "test-provider",
					},
					Status: domain.AppealStatusRejected,
					Approvals: []*domain.Approval{
						{
							Name:   "approval_0",
							Index:  0,
							Status: domain.ApprovalStatusApproved,
						},
						{
							Name:      "approval_1",
							Index:     1,
							Status:    domain.ApprovalStatusRejected,
							Approvers: []string{"user@email.com"},
							Actor:     &user,
							Reason:    "test-reason",
							UpdatedAt: timeNow,
						},
					},
				},
				expectedNotifications: []domain.Notification{
					{
						User: creator,
						Message: domain.NotificationMessage{
							Type: domain.NotificationTypeAppealRejected,
							Variables: map[string]interface{}{
								"resource_name": "test-resource-name (test-provider: urn)",
								"role":          "test-role",
							},
						},
					},
				},
			},
			{
				name: "reject in the middle step",
				expectedApprovalAction: domain.ApprovalAction{
					AppealID:     appealID,
					ApprovalName: "approval_1",
					Actor:        user,
					Action:       domain.AppealActionNameReject,
				},
				expectedAppealDetails: &domain.Appeal{
					ID:         validApprovalActionParam.AppealID,
					AccountID:  "user@email.com",
					CreatedBy:  creator,
					ResourceID: "1",
					Role:       "test-role",
					Resource: &domain.Resource{
						ID:           "1",
						URN:          "urn",
						Name:         "test-resource-name",
						ProviderType: "test-provider",
					},
					Status: domain.AppealStatusPending,
					Approvals: []*domain.Approval{
						{
							Name:   "approval_0",
							Status: domain.ApprovalStatusApproved,
							Index:  0,
						},
						{
							Name:      "approval_1",
							Status:    domain.ApprovalStatusPending,
							Index:     1,
							Approvers: []string{"user@email.com"},
						},
						{
							Name:   "approval_2",
							Index:  2,
							Status: domain.ApprovalStatusPending,
						},
					},
				},
				expectedResult: &domain.Appeal{
					ID:         validApprovalActionParam.AppealID,
					AccountID:  "user@email.com",
					CreatedBy:  creator,
					ResourceID: "1",
					Role:       "test-role",
					Resource: &domain.Resource{
						ID:           "1",
						URN:          "urn",
						Name:         "test-resource-name",
						ProviderType: "test-provider",
					},
					Status: domain.AppealStatusRejected,
					Approvals: []*domain.Approval{
						{
							Name:   "approval_0",
							Status: domain.ApprovalStatusApproved,
							Index:  0,
						},
						{
							Name:      "approval_1",
							Status:    domain.ApprovalStatusRejected,
							Index:     1,
							Approvers: []string{"user@email.com"},
							Actor:     &user,
							UpdatedAt: timeNow,
						},
						{
							Name:      "approval_2",
							Status:    domain.ApprovalStatusSkipped,
							Index:     2,
							UpdatedAt: timeNow,
						},
					},
				},
				expectedNotifications: []domain.Notification{
					{
						User: creator,
						Message: domain.NotificationMessage{
							Type: domain.NotificationTypeAppealRejected,
							Variables: map[string]interface{}{
								"resource_name": "test-resource-name (test-provider: urn)",
								"role":          "test-role",
							},
						},
					},
				},
			},
			{
				name: "should notify the next approvers if there's still manual approvals remaining ahead after approved",
				expectedApprovalAction: domain.ApprovalAction{
					AppealID:     validApprovalActionParam.AppealID,
					ApprovalName: "approval_0",
					Actor:        user,
					Action:       domain.AppealActionNameApprove,
				},
				expectedAppealDetails: &domain.Appeal{
					ID:         validApprovalActionParam.AppealID,
					AccountID:  "user@email.com",
					CreatedBy:  creator,
					ResourceID: "1",
					Role:       "test-role",
					Resource: &domain.Resource{
						ID:           "1",
						URN:          "urn",
						Name:         "test-resource-name",
						ProviderType: "test-provider",
					},
					Status: domain.AppealStatusPending,
					Approvals: []*domain.Approval{
						{
							Name:      "approval_0",
							Status:    domain.ApprovalStatusPending,
							Index:     0,
							Approvers: []string{user},
						},
						{
							Name:   "approval_1",
							Status: domain.ApprovalStatusBlocked,
							Index:  1,
							Approvers: []string{
								"nextapprover1@email.com",
								"nextapprover2@email.com",
							},
						},
					},
				},
				expectedResult: &domain.Appeal{
					ID:         validApprovalActionParam.AppealID,
					AccountID:  "user@email.com",
					CreatedBy:  creator,
					ResourceID: "1",
					Role:       "test-role",
					Resource: &domain.Resource{
						ID:           "1",
						URN:          "urn",
						Name:         "test-resource-name",
						ProviderType: "test-provider",
					},
					Status: domain.AppealStatusPending,
					Approvals: []*domain.Approval{
						{
							Name:      "approval_0",
							Status:    domain.ApprovalStatusApproved,
							Index:     0,
							Approvers: []string{user},
							Actor:     &user,
							UpdatedAt: timeNow,
						},
						{
							Name:   "approval_1",
							Status: domain.ApprovalStatusPending,
							Index:  1,
							Approvers: []string{
								"nextapprover1@email.com",
								"nextapprover2@email.com",
							},
						},
					},
				},
				expectedNotifications: []domain.Notification{
					{
						User: "nextapprover1@email.com",
						Message: domain.NotificationMessage{
							Type: domain.NotificationTypeApproverNotification,
							Variables: map[string]interface{}{
								"resource_name": "test-resource-name (test-provider: urn)",
								"role":          "test-role",
								"requestor":     creator,
								"appeal_id":     validApprovalActionParam.AppealID,
							},
						},
					},
					{
						User: "nextapprover2@email.com",
						Message: domain.NotificationMessage{
							Type: domain.NotificationTypeApproverNotification,
							Variables: map[string]interface{}{
								"resource_name": "test-resource-name (test-provider: urn)",
								"role":          "test-role",
								"requestor":     creator,
								"appeal_id":     validApprovalActionParam.AppealID,
							},
						},
					},
				},
			},
		}
		for _, tc := range testCases {
			s.Run(tc.name, func() {
				h := newServiceTestHelper()

				h.mockRepository.EXPECT().
					GetByID(h.ctxMatcher, validApprovalActionParam.AppealID).
					Return(tc.expectedAppealDetails, nil).Once()

				if tc.expectedApprovalAction.Action == domain.AppealActionNameApprove &&
					tc.expectedAppealDetails.Policy == nil {
					mockPolicy := &domain.Policy{
						Steps: []*domain.Step{
							{Name: "step-1"},
							{Name: "step-2"},
						},
					}
					h.mockPolicyService.EXPECT().
						GetOne(mock.Anything, tc.expectedAppealDetails.PolicyID, tc.expectedAppealDetails.PolicyVersion).
						Return(mockPolicy, nil).Once()
					tc.expectedResult.Policy = mockPolicy
				}

				if tc.expectedGrant != nil {
					h.mockProviderService.EXPECT().
						IsExclusiveRoleAssignment(mock.Anything, mock.Anything, mock.Anything).
						Return(false).Once()
					h.mockGrantService.EXPECT().
						List(mock.Anything, domain.ListGrantsFilter{
							AccountIDs:  []string{tc.expectedAppealDetails.AccountID},
							ResourceIDs: []string{tc.expectedAppealDetails.ResourceID},
							Statuses:    []string{string(domain.GrantStatusActive)},
							Permissions: tc.expectedAppealDetails.Permissions,
						}).Return([]domain.Grant{}, nil).Once()
					h.mockGrantService.EXPECT().
						Prepare(mock.Anything, mock.Anything).Return(tc.expectedGrant, nil).Once()

					h.mockProviderService.EXPECT().GrantAccess(mock.Anything, *tc.expectedGrant).Return(nil).Once()
				}

				h.mockRepository.EXPECT().Update(h.ctxMatcher, tc.expectedResult).Return(nil).Once()
				h.mockNotifier.EXPECT().Notify(h.ctxMatcher, mock.Anything).Return(nil).Once()
				h.mockAuditLogger.EXPECT().Log(h.ctxMatcher, mock.Anything, mock.Anything).
					Return(nil).Once()

				actualResult, actualError := h.service.UpdateApproval(context.Background(), tc.expectedApprovalAction)
				s.NoError(actualError)
				tc.expectedResult.Policy = actualResult.Policy
				s.Equal(tc.expectedResult, actualResult)

				time.Sleep(time.Millisecond)
				h.assertExpectations(s.T())
			})
		}
	})
}

func (s *ServiceTestSuite) TestGrantAccessToProvider() {
	s.Run("should return error when policy is not found", func() {
		h := newServiceTestHelper()
		defer h.assertExpectations(s.T())
		expectedError := errors.New("retrieving policy: not found")

		h.mockPolicyService.EXPECT().GetOne(mock.Anything, "policy_1", uint(1)).Return(nil, errors.New("not found")).Once()

		actualError := h.service.GrantAccessToProvider(context.Background(), &domain.Appeal{
			PolicyID:      "policy_1",
			PolicyVersion: 1,
		})

		s.EqualError(actualError, expectedError.Error())
	})

	s.Run("handle appeal requirements", func() {
		s.Run("matching error", func() {
			h := newServiceTestHelper()
			defer h.assertExpectations(s.T())
			expectedError := errors.New("handling appeal requirements: evaluating requirements[1]: error parsing regexp: missing closing ]: `[InvalidRegex`")

			h.mockPolicyService.
				On("GetOne", mock.Anything, "policy_1", uint(1)).
				Return(&domain.Policy{
					ID:      "policy_1",
					Version: 1,
					Requirements: []*domain.Requirement{
						{
							On: &domain.RequirementTrigger{
								ProviderType: "not-matching",
							},
						},
						{
							On: &domain.RequirementTrigger{
								ProviderType: "[InvalidRegex",
							},
						},
					},
				}, nil).Once()

			actualError := h.service.GrantAccessToProvider(context.Background(), &domain.Appeal{
				PolicyID:      "policy_1",
				PolicyVersion: 1,
				Resource: &domain.Resource{
					ProviderType: "example-provider",
				},
			})
			s.EqualError(actualError, expectedError.Error())
		})
	})

	s.Run("should return error when grant access to provider fails", func() {
		h := newServiceTestHelper()
		defer h.assertExpectations(s.T())
		expectedError := errors.New("granting access: error")

		h.mockPolicyService.
			On("GetOne", mock.Anything, "policy_1", uint(1)).
			Return(&domain.Policy{
				ID:      "policy_1",
				Version: 1,
			}, nil).Once()

		h.mockProviderService.
			On("GrantAccess", mock.Anything, mock.Anything).
			Return(fmt.Errorf("error")).Once()

		actualError := h.service.GrantAccessToProvider(context.Background(), &domain.Appeal{
			PolicyID:      "policy_1",
			PolicyVersion: 1,
			Grant:         &domain.Grant{},
		})
		s.EqualError(actualError, expectedError.Error())
	})

	s.Run("should be able to grant access", func() {
		h := newServiceTestHelper()
		defer h.assertExpectations(s.T())
		h.mockPolicyService.
			On("GetOne", mock.Anything, "policy_1", uint(1)).
			Return(&domain.Policy{
				ID:      "policy_1",
				Version: 1,
			}, nil).Once()

		h.mockProviderService.
			On("GrantAccess", mock.Anything, mock.Anything).
			Return(nil).Once()

		actualError := h.service.GrantAccessToProvider(context.Background(), &domain.Appeal{
			PolicyID:      "policy_1",
			PolicyVersion: 1,
			Grant:         &domain.Grant{},
		})
		s.Nil(actualError, actualError)
	})
}

func (s *ServiceTestSuite) TestCancel() {
	s.Run("should return error if appeal id is empty", func() {
		h := newServiceTestHelper()
		defer h.assertExpectations(s.T())
		id := ""
		expectedErr := appeal.ErrAppealIDEmptyParam

		actualResult, actualErr := h.service.Cancel(context.Background(), id)
		s.Nil(actualResult)
		s.EqualError(actualErr, expectedErr.Error())
	})

	s.Run("should return error if appeal id is invalid", func() {
		h := newServiceTestHelper()
		defer h.assertExpectations(s.T())
		id := "abc"
		expectedErr := appeal.InvalidError{AppealID: id}

		actualResult, actualErr := h.service.Cancel(context.Background(), id)
		s.Nil(actualResult)
		s.EqualError(actualErr, expectedErr.Error())
	})
}

func (s *ServiceTestSuite) TestAddApprover() {
	s.Run("should return appeal on success", func() {
		appealID := uuid.New().String()
		approvalID := uuid.New().String()
		approvalName := "test-approval-name"
		newApprover := "user@example.com"

		testCases := []struct {
			name, appealID, approvalID, newApprover string
		}{
			{
				name:     "with approval ID",
				appealID: appealID, approvalID: approvalID, newApprover: newApprover,
			},
			{
				name:     "with approval name",
				appealID: appealID, approvalID: approvalName, newApprover: newApprover,
			},
		}

		for _, tc := range testCases {
			s.Run(tc.name, func() {
				h := newServiceTestHelper()
				expectedAppeal := &domain.Appeal{
					ID:     appealID,
					Status: domain.AppealStatusPending,
					Approvals: []*domain.Approval{
						{
							ID:       approvalID,
							AppealID: appealID,
							Name:     approvalName,
							Status:   domain.ApprovalStatusPending,
							Approvers: []string{
								"existing.approver@example.com",
							},
						},
					},
					Resource: &domain.Resource{},
				}
				expectedApproval := &domain.Approval{
					ID:       approvalID,
					AppealID: appealID,
					Name:     approvalName,
					Status:   domain.ApprovalStatusPending,
					Approvers: []string{
						"existing.approver@example.com",
						tc.newApprover,
					},
				}
				h.mockRepository.EXPECT().
					GetByID(h.ctxMatcher, appealID).
					Return(expectedAppeal, nil).Once()
				h.mockApprovalService.EXPECT().
					AddApprover(h.ctxMatcher, approvalID, newApprover).
					Return(nil).Once()
				h.mockAuditLogger.EXPECT().
					Log(h.ctxMatcher, appeal.AuditKeyAddApprover, mock.MatchedBy(func(arg any) bool {
						auditData := arg.(map[string]any)
						return (auditData["id"] == approvalID || auditData["name"] == approvalID) &&
							auditData["appeal_id"] == appealID &&
							auditData["affected_approver"] == newApprover
					})).Return(nil).Once()
				h.mockNotifier.EXPECT().
					Notify(h.ctxMatcher, mock.Anything).
					Run(func(ctx context.Context, notifications []domain.Notification) {
						assert.Equal(s.T(), len(notifications), 1)
						n := notifications[0]
						assert.Equal(s.T(), tc.newApprover, n.User)
						assert.Equal(s.T(), domain.NotificationTypeApproverNotification, n.Message.Type)
					}).
					Return(nil).Once()

				actualAppeal, actualError := h.service.AddApprover(context.Background(), appealID, approvalID, newApprover)
				time.Sleep(time.Millisecond)

				s.NoError(actualError)
				s.Equal(expectedApproval, actualAppeal.Approvals[0])

				time.Sleep(time.Millisecond)
				h.assertExpectations(s.T())
			})
		}
	})

	s.Run("params validation", func() {
		h := newServiceTestHelper()
		defer h.assertExpectations(s.T())
		testCases := []struct {
			name, appealID, approvalID, email string
		}{
			{
				name:       "empty appealID",
				approvalID: uuid.New().String(),
				email:      "user@example.com",
			},
			{
				name:     "empty approvalID",
				appealID: uuid.New().String(),
				email:    "user@example.com",
			},
			{
				name:       "empty email",
				appealID:   uuid.New().String(),
				approvalID: uuid.New().String(),
			},
			{
				name:       "invalid email",
				appealID:   uuid.New().String(),
				approvalID: uuid.New().String(),
				email:      "invalid email",
			},
		}

		for _, tc := range testCases {
			s.Run(tc.name, func() {
				appeal, err := h.service.AddApprover(context.Background(), tc.appealID, tc.approvalID, tc.email)

				s.Nil(appeal)
				s.Error(err)
			})
		}
	})

	s.Run("should return error if getting appeal details returns an error", func() {
		h := newServiceTestHelper()
		defer h.assertExpectations(s.T())
		expectedError := errors.New("unexpected error")
		h.mockRepository.EXPECT().
			GetByID(h.ctxMatcher, mock.Anything).
			Return(nil, expectedError).Once()

		appeal, err := h.service.AddApprover(context.Background(), uuid.New().String(), uuid.New().String(), "user@example.com")

		s.Nil(appeal)
		s.ErrorIs(err, expectedError)
	})

	s.Run("should return error if appeal status is not pending", func() {
		h := newServiceTestHelper()
		defer h.assertExpectations(s.T())
		approvalID := uuid.New().String()
		expectedError := appeal.ErrUnableToAddApprover
		expectedAppeal := &domain.Appeal{
			Status: domain.AppealStatusApproved,
			Approvals: []*domain.Approval{
				{
					ID: approvalID,
				},
			},
		}
		h.mockRepository.EXPECT().
			GetByID(h.ctxMatcher, mock.Anything).
			Return(expectedAppeal, nil).Once()

		appeal, err := h.service.AddApprover(context.Background(), uuid.New().String(), approvalID, "user@example.com")

		s.Nil(appeal)
		s.ErrorIs(err, expectedError)
	})

	s.Run("should return error if approval is stale", func() {
		h := newServiceTestHelper()
		defer h.assertExpectations(s.T())
		dummyAppealID := uuid.New().String()
		approvalID := uuid.New().String()
		expectedError := appeal.ErrUnableToAddApprover
		expectedAppeal := &domain.Appeal{
			Status: domain.AppealStatusPending,
			Approvals: []*domain.Approval{
				{
					ID:      approvalID,
					IsStale: true,
				},
				{
					ID:      uuid.New().String(),
					IsStale: false,
				},
			},
		}
		h.mockRepository.EXPECT().
			GetByID(h.ctxMatcher, mock.Anything).
			Return(expectedAppeal, nil).Once()

		appeal, err := h.service.AddApprover(context.Background(), dummyAppealID, approvalID, "user@example.com")

		s.Nil(appeal)
		s.ErrorIs(err, expectedError)
		s.EqualError(err, "unable to add a new approver: can't add new approver to a stale approval")
	})

	s.Run("should return error if approval not found", func() {
		h := newServiceTestHelper()
		defer h.assertExpectations(s.T())
		expectedError := appeal.ErrApprovalNotFound
		expectedAppeal := &domain.Appeal{
			Status: domain.AppealStatusPending,
			Approvals: []*domain.Approval{
				{
					ID: "foobar",
				},
			},
		}
		h.mockRepository.EXPECT().
			GetByID(h.ctxMatcher, mock.Anything).
			Return(expectedAppeal, nil).Once()

		appeal, err := h.service.AddApprover(context.Background(), uuid.New().String(), uuid.New().String(), "user@example.com")

		s.Nil(appeal)
		s.ErrorIs(err, expectedError)
	})

	s.Run("should return error if approval status is not pending or blocked", func() {
		h := newServiceTestHelper()
		defer h.assertExpectations(s.T())
		expectedError := appeal.ErrUnableToAddApprover
		approvalID := uuid.New().String()
		expectedAppeal := &domain.Appeal{
			Status: domain.AppealStatusPending,
			Approvals: []*domain.Approval{
				{
					ID:     approvalID,
					Status: domain.ApprovalStatusApproved,
				},
			},
		}
		h.mockRepository.EXPECT().
			GetByID(h.ctxMatcher, mock.Anything).
			Return(expectedAppeal, nil).Once()

		appeal, err := h.service.AddApprover(context.Background(), uuid.New().String(), approvalID, "user@example.com")

		s.Nil(appeal)
		s.ErrorIs(err, expectedError)
	})

	s.Run("should return error if approval is a manual step", func() {
		h := newServiceTestHelper()
		defer h.assertExpectations(s.T())
		expectedError := appeal.ErrUnableToAddApprover
		approvalID := uuid.New().String()
		expectedAppeal := &domain.Appeal{
			Status: domain.AppealStatusPending,
			Approvals: []*domain.Approval{
				{
					ID:        approvalID,
					Status:    domain.ApprovalStatusBlocked,
					Approvers: nil,
				},
			},
		}
		h.mockRepository.EXPECT().
			GetByID(h.ctxMatcher, mock.Anything).
			Return(expectedAppeal, nil).Once()

		appeal, err := h.service.AddApprover(context.Background(), uuid.New().String(), approvalID, "user@example.com")

		s.Nil(appeal)
		s.ErrorIs(err, expectedError)
	})

	s.Run("should return error if approval service returns an error when adding the new approver", func() {
		h := newServiceTestHelper()
		defer h.assertExpectations(s.T())
		expectedError := errors.New("unexpected error")
		approvalID := uuid.New().String()
		expectedAppeal := &domain.Appeal{
			Status: domain.AppealStatusPending,
			Approvals: []*domain.Approval{
				{
					ID:        approvalID,
					Status:    domain.ApprovalStatusPending,
					Approvers: []string{"approver1@example.com"},
				},
			},
		}
		h.mockRepository.EXPECT().
			GetByID(h.ctxMatcher, mock.Anything).
			Return(expectedAppeal, nil).Once()
		h.mockApprovalService.EXPECT().AddApprover(mock.Anything, mock.Anything, mock.Anything).Return(expectedError).Once()

		appeal, err := h.service.AddApprover(context.Background(), uuid.New().String(), approvalID, "user@example.com")

		s.Nil(appeal)
		s.ErrorIs(err, expectedError)
	})

	s.Run("should return error if the new approver is already exist on the current approval", func() {
		h := newServiceTestHelper()
		defer h.assertExpectations(s.T())
		expectedError := appeal.ErrUnableToAddApprover
		approvalID := uuid.New().String()
		expectedAppeal := &domain.Appeal{
			Status: domain.AppealStatusPending,
			Approvals: []*domain.Approval{
				{
					ID:        approvalID,
					Status:    domain.ApprovalStatusPending,
					Approvers: []string{"existing.approver@example.com"},
				},
			},
		}
		h.mockRepository.EXPECT().
			GetByID(h.ctxMatcher, mock.Anything).
			Return(expectedAppeal, nil).Once()

		appeal, err := h.service.AddApprover(context.Background(), uuid.New().String(), approvalID, "existing.approver@example.com")

		s.Nil(appeal)
		s.ErrorIs(err, expectedError)
	})
}

func (s *ServiceTestSuite) TestDeleteApprover() {
	s.Run("should return nil error on success", func() {
		h := newServiceTestHelper()
		defer h.assertExpectations(s.T())
		appealID := uuid.New().String()
		approvalID := uuid.New().String()
		approvalName := "test-approval-name"
		approverEmail := "user@example.com"

		testCases := []struct {
			name, appealID, approvalID, newApprover string
		}{
			{
				name:     "with approval ID",
				appealID: appealID, approvalID: approvalID, newApprover: approverEmail,
			},
			{
				name:     "with approval name",
				appealID: appealID, approvalID: approvalName, newApprover: approverEmail,
			},
		}

		for _, tc := range testCases {
			s.Run(tc.name, func() {
				expectedAppeal := &domain.Appeal{
					ID:     appealID,
					Status: domain.AppealStatusPending,
					Approvals: []*domain.Approval{
						{
							ID:       approvalID,
							AppealID: appealID,
							Name:     approvalName,
							Status:   domain.ApprovalStatusPending,
							Approvers: []string{
								"approver1@example.com",
								tc.newApprover,
							},
						},
					},
					Resource: &domain.Resource{},
				}
				expectedApproval := &domain.Approval{
					ID:       approvalID,
					AppealID: appealID,
					Name:     approvalName,
					Status:   domain.ApprovalStatusPending,
					Approvers: []string{
						"approver1@example.com",
					},
				}
				h.mockRepository.EXPECT().
					GetByID(h.ctxMatcher, appealID).
					Return(expectedAppeal, nil).Once()
				h.mockApprovalService.EXPECT().
					DeleteApprover(h.ctxMatcher, approvalID, approverEmail).
					Return(nil).Once()
				h.mockAuditLogger.EXPECT().
					Log(h.ctxMatcher, appeal.AuditKeyDeleteApprover, mock.MatchedBy(func(arg any) bool {
						auditData := arg.(map[string]any)
						return (auditData["id"] == approvalID || auditData["name"] == approvalID) &&
							auditData["appeal_id"] == appealID &&
							auditData["affected_approver"] == approverEmail
					})).Return(nil).Once()

				actualAppeal, actualError := h.service.DeleteApprover(context.Background(), appealID, approvalID, approverEmail)
				time.Sleep(time.Millisecond)

				s.NoError(actualError)
				s.Equal(expectedApproval, actualAppeal.Approvals[0])
			})
		}
	})

	s.Run("params validation", func() {
		h := newServiceTestHelper()
		defer h.assertExpectations(s.T())
		testCases := []struct {
			name, appealID, approvalID, email string
		}{
			{
				name:       "empty appealID",
				approvalID: uuid.New().String(),
				email:      "user@example.com",
			},
			{
				name:     "empty approvalID",
				appealID: uuid.New().String(),
				email:    "user@example.com",
			},
			{
				name:       "empty email",
				appealID:   uuid.New().String(),
				approvalID: uuid.New().String(),
			},
			{
				name:       "invalid email",
				appealID:   uuid.New().String(),
				approvalID: uuid.New().String(),
				email:      "invalid email",
			},
		}

		for _, tc := range testCases {
			s.Run(tc.name, func() {
				appeal, err := h.service.DeleteApprover(context.Background(), tc.appealID, tc.approvalID, tc.email)

				s.Nil(appeal)
				s.Error(err)
			})
		}
	})

	s.Run("should return error if getting appeal details returns an error", func() {
		h := newServiceTestHelper()
		defer h.assertExpectations(s.T())
		expectedError := errors.New("unexpected error")
		h.mockRepository.EXPECT().
			GetByID(h.ctxMatcher, mock.Anything).
			Return(nil, expectedError).Once()

		appeal, err := h.service.DeleteApprover(context.Background(), uuid.New().String(), uuid.New().String(), "user@example.com")

		s.Nil(appeal)
		s.ErrorIs(err, expectedError)
	})

	s.Run("should return error if appeal status is not pending", func() {
		h := newServiceTestHelper()
		defer h.assertExpectations(s.T())
		approvalID := uuid.New().String()
		expectedError := appeal.ErrUnableToDeleteApprover
		expectedAppeal := &domain.Appeal{
			Status: domain.AppealStatusApproved,
			Approvals: []*domain.Approval{
				{
					ID: approvalID,
				},
			},
		}
		h.mockRepository.EXPECT().
			GetByID(h.ctxMatcher, mock.Anything).
			Return(expectedAppeal, nil).Once()

		appeal, err := h.service.DeleteApprover(context.Background(), uuid.New().String(), approvalID, "user@example.com")

		s.Nil(appeal)
		s.ErrorIs(err, expectedError)
	})

	s.Run("should return error if approval is stale", func() {
		h := newServiceTestHelper()
		defer h.assertExpectations(s.T())
		dummyAppealID := uuid.New().String()
		approvalID := uuid.New().String()
		expectedError := appeal.ErrUnableToDeleteApprover
		expectedAppeal := &domain.Appeal{
			Status: domain.AppealStatusPending,
			Approvals: []*domain.Approval{
				{
					ID:      approvalID,
					IsStale: true,
				},
				{
					ID:      uuid.New().String(),
					IsStale: false,
				},
			},
		}
		h.mockRepository.EXPECT().
			GetByID(h.ctxMatcher, mock.Anything).
			Return(expectedAppeal, nil).Once()

		appeal, err := h.service.DeleteApprover(context.Background(), dummyAppealID, approvalID, "user@example.com")

		s.Nil(appeal)
		s.ErrorIs(err, expectedError)
		s.EqualError(err, "unable to remove approver: can't delete approver in a stale approval")
	})

	s.Run("should return error if approval status is not pending or blocked", func() {
		h := newServiceTestHelper()
		defer h.assertExpectations(s.T())
		expectedError := appeal.ErrUnableToDeleteApprover
		approvalID := uuid.New().String()
		expectedAppeal := &domain.Appeal{
			Status: domain.AppealStatusPending,
			Approvals: []*domain.Approval{
				{
					ID:     approvalID,
					Status: domain.ApprovalStatusApproved,
				},
			},
		}
		h.mockRepository.EXPECT().
			GetByID(h.ctxMatcher, mock.Anything).
			Return(expectedAppeal, nil).Once()

		appeal, err := h.service.DeleteApprover(context.Background(), uuid.New().String(), approvalID, "user@example.com")

		s.Nil(appeal)
		s.ErrorIs(err, expectedError)
	})

	s.Run("should return error if approval is a manual step", func() {
		h := newServiceTestHelper()
		defer h.assertExpectations(s.T())
		expectedError := appeal.ErrUnableToDeleteApprover
		approvalID := uuid.New().String()
		expectedAppeal := &domain.Appeal{
			Status: domain.AppealStatusPending,
			Approvals: []*domain.Approval{
				{
					ID:        approvalID,
					Status:    domain.ApprovalStatusBlocked,
					Approvers: nil,
				},
			},
		}
		h.mockRepository.EXPECT().
			GetByID(h.ctxMatcher, mock.Anything).
			Return(expectedAppeal, nil).Once()

		appeal, err := h.service.DeleteApprover(context.Background(), uuid.New().String(), approvalID, "user@example.com")

		s.Nil(appeal)
		s.ErrorIs(err, expectedError)
	})

	s.Run("should return error if there's only one approver", func() {
		h := newServiceTestHelper()
		defer h.assertExpectations(s.T())
		expectedError := appeal.ErrUnableToDeleteApprover
		approvalID := uuid.New().String()
		expectedAppeal := &domain.Appeal{
			Status: domain.AppealStatusPending,
			Approvals: []*domain.Approval{
				{
					ID:        approvalID,
					Status:    domain.ApprovalStatusBlocked,
					Approvers: []string{"approver1@example.com"},
				},
			},
		}
		h.mockRepository.EXPECT().
			GetByID(h.ctxMatcher, mock.Anything).
			Return(expectedAppeal, nil).Once()

		appeal, err := h.service.DeleteApprover(context.Background(), uuid.New().String(), approvalID, "user@example.com")

		s.Nil(appeal)
		s.ErrorIs(err, expectedError)
	})

	s.Run("should return error if approval service returns an error when deleting the new approver", func() {
		h := newServiceTestHelper()
		defer h.assertExpectations(s.T())
		expectedError := appeal.ErrUnableToDeleteApprover
		approvalID := uuid.New().String()
		approverEmail := "user@example.com"
		expectedAppeal := &domain.Appeal{
			Status: domain.AppealStatusPending,
			Approvals: []*domain.Approval{
				{
					ID:        approvalID,
					Status:    domain.ApprovalStatusPending,
					Approvers: []string{"another.approver@example.com", approverEmail},
				},
			},
		}
		h.mockRepository.EXPECT().
			GetByID(h.ctxMatcher, mock.Anything).
			Return(expectedAppeal, nil).Once()
		h.mockApprovalService.EXPECT().
			DeleteApprover(h.ctxMatcher, mock.Anything, mock.Anything).
			Return(expectedError).Once()

		appeal, err := h.service.DeleteApprover(context.Background(), uuid.New().String(), approvalID, approverEmail)

		s.Nil(appeal)
		s.ErrorIs(err, expectedError)
	})
}

func (s *ServiceTestSuite) TestGetAppealsTotalCount() {
	s.Run("should return error if got error from repository", func() {
		h := newServiceTestHelper()
		defer h.assertExpectations(s.T())
		expectedError := errors.New("repository error")
		h.mockRepository.EXPECT().
			GetAppealsTotalCount(h.ctxMatcher, mock.Anything).
			Return(0, expectedError).Once()

		actualCount, actualError := h.service.GetAppealsTotalCount(context.Background(), &domain.ListAppealsFilter{})

		s.Zero(actualCount)
		s.EqualError(actualError, expectedError.Error())
	})

	s.Run("should return appeals count from repository", func() {
		h := newServiceTestHelper()
		defer h.assertExpectations(s.T())
		expectedCount := int64(1)
		h.mockRepository.EXPECT().
			GetAppealsTotalCount(h.ctxMatcher, mock.Anything).
			Return(expectedCount, nil).Once()

		actualCount, actualError := h.service.GetAppealsTotalCount(context.Background(), &domain.ListAppealsFilter{})

		s.Equal(expectedCount, actualCount)
		s.NoError(actualError)
	})
}<|MERGE_RESOLUTION|>--- conflicted
+++ resolved
@@ -2069,9 +2069,6 @@
 		h.mockProviderService.EXPECT().
 			GetPermissions(mock.Anything, mock.Anything, mock.AnythingOfType("string"), "role_id").
 			Return([]interface{}{"test-permission-1"}, nil)
-<<<<<<< HEAD
-
-=======
 		h.mockIAMManager.EXPECT().
 			ParseConfig(mock.Anything).Return(nil, nil)
 		h.mockIAMManager.EXPECT().
@@ -2079,7 +2076,6 @@
 
 		h.mockIAMClient.EXPECT().
 			GetUser(accountID).Return(nil, errors.New("404 not found")).Once()
->>>>>>> be2d47cc
 		actualError := h.service.Create(context.Background(), appeals)
 		s.NotNil(actualError)
 		time.Sleep(time.Millisecond)
