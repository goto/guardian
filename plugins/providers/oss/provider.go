--- conflicted
+++ resolved
@@ -234,7 +234,6 @@
 		}
 	}
 	return true
-<<<<<<< HEAD
 }
 
 func addionalPolicyStatementExist(statement PolicyStatement, resourceAccountID string, g domain.Grant) bool {
@@ -248,8 +247,6 @@
 	}
 
 	return true
-=======
->>>>>>> ca1561c8
 }
 
 func removePrincipalFromPolicy(statement PolicyStatement, principalAccountID string) PolicyStatement {
