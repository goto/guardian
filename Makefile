--- conflicted
+++ resolved
@@ -3,12 +3,8 @@
 TAG := "$(shell git rev-list --tags --max-count=1)"
 VERSION := "$(shell git describe --tags ${TAG})-next"
 BUILD_DIR=dist
-<<<<<<< HEAD
+
 PROTON_COMMIT := "292b969147125a4ef39049296bfe324e27ae8b18"
-=======
-PROTON_COMMIT := "625fafd36b1397b448c129f847b76ac2ca40ab5e"
-
->>>>>>> d6b63f5d
 
 .PHONY: all build clean test tidy vet proto setup format generate
 
