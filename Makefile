--- conflicted
+++ resolved
@@ -3,11 +3,7 @@
 TAG := "$(shell git rev-list --tags --max-count=1)"
 VERSION := "$(shell git describe --tags ${TAG})-next"
 BUILD_DIR=dist
-<<<<<<< HEAD
-PROTON_COMMIT := "d4331d6d28e94c3e9e4b52d5a3be58a332613be1"
-=======
-PROTON_COMMIT := "187f7f9b5fcd7ee8fa6da85f9946e78d5b9a1062"
->>>>>>> 741c86a7
+PROTON_COMMIT := "749db25b3ea576249c082839e56380b0459f3b45"
 
 .PHONY: all build clean test tidy vet proto setup format generate
 
