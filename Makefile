--- conflicted
+++ resolved
@@ -3,12 +3,7 @@
 TAG := "$(shell git rev-list --tags --max-count=1)"
 VERSION := "$(shell git describe --tags ${TAG})-next"
 BUILD_DIR=dist
-<<<<<<< HEAD
 PROTON_COMMIT := "f0424ed17b623940d4bfea0b047f5a0f40c475e6"
-
-=======
-PROTON_COMMIT := "8cd1697161d0ae95f6793079d618e908b375af0d"
->>>>>>> 109e36c2
 
 .PHONY: all build clean test tidy vet proto setup format generate
 
