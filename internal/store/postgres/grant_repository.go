package postgres

import (
	"context"
	"errors"
	"fmt"
	"slices"
	"strings"

	"github.com/lib/pq"
	"gorm.io/gorm"
	"gorm.io/gorm/clause"

	"github.com/goto/guardian/core/grant"
	"github.com/goto/guardian/domain"
	"github.com/goto/guardian/internal/store/postgres/model"
	"github.com/goto/guardian/utils"
)

var (
	GrantStatusDefaultSort = []string{
		string(domain.GrantStatusActive),
		string(domain.GrantStatusInactive),
	}

	grantEntityGroupKeyMapping = map[string]string{
		"grant":    "grants",
		"resource": "Resource",
	}
)

type GrantRepository struct {
	db *gorm.DB
}

func NewGrantRepository(db *gorm.DB) *GrantRepository {
	return &GrantRepository{db}
}

func (r *GrantRepository) List(ctx context.Context, filter domain.ListGrantsFilter) ([]domain.Grant, error) {
	db := r.db.WithContext(ctx)
	db = applyGrantsJoins(db)
	var err error
	db, err = applyGrantsFilter(db, filter)
	if err != nil {
		return nil, err
	}

	var models []model.Grant
<<<<<<< HEAD

	query := db.Preload("Resource").Preload("Appeal")

	// Only preload appeal details if requested
	if filter.WithApprovals {
		query = query.
			Preload("Appeal.Approvals", func(db *gorm.DB) *gorm.DB {
				return db.Order("index ASC")
			}).
			Preload("Appeal.Approvals.Approvers")
	}

	if err := query.Find(&models).Error; err != nil {
=======
	if err = db.Preload("Resource").Joins("Appeal").Find(&models).Error; err != nil {
>>>>>>> 0b2e1b38
		return nil, err
	}

	grants := make([]domain.Grant, len(models))
	for i, m := range models {
		g, err := m.ToDomain()
		if err != nil {
			return nil, fmt.Errorf("parsing grant %q: %w", m.ID, err)
		}
		grants[i] = *g
	}

	return grants, nil
}

func (r *GrantRepository) GenerateSummary(ctx context.Context, filter domain.ListGrantsFilter) (*domain.SummaryResult, error) {
	var err error
	if err = utils.ValidateStruct(filter); err != nil {
		return nil, err
	}

	sr := new(domain.SummaryResult)

	dbGen := func() (*gorm.DB, error) {
		// omit offset & size & order_by
		f := filter
		f.Offset = 0
		f.Size = 0
		f.OrderBy = nil

		db := r.db.WithContext(ctx)
		db = applyGrantsJoins(db)
		return applyGrantsFilter(db, f)
	}

	if len(filter.SummaryUniques) > 0 {
		sr.SummaryUniques, err = generateUniqueSummaries(ctx, dbGen, "grants", filter.SummaryUniques, grantEntityGroupKeyMapping)
		if err != nil {
			return nil, err
		}
	}

	if len(filter.SummaryGroupBys) > 0 {
		sr.SummaryGroups, err = generateGroupSummaries(ctx, dbGen, "grants", filter.SummaryGroupBys, grantEntityGroupKeyMapping)
		if err != nil {
			return nil, err
		}
	}

	return generateSummaryResultCount(sr), nil
}

func (r *GrantRepository) GetGrantsTotalCount(ctx context.Context, filter domain.ListGrantsFilter) (int64, error) {
	db := r.db.WithContext(ctx)
	db = applyGrantsJoins(db)

	grantFilters := filter
	grantFilters.Size = 0
	grantFilters.Offset = 0

	var err error
	db, err = applyGrantsFilter(db, grantFilters)
	if err != nil {
		return 0, err
	}
	var count int64
	err = db.Model(&model.Grant{}).Count(&count).Error

	return count, err
}

func (r *GrantRepository) GetByID(ctx context.Context, id string) (*domain.Grant, error) {
	m := new(model.Grant)
	if err := r.db.WithContext(ctx).Joins("Resource").Joins("Appeal").First(&m, `"grants"."id" = ?`, id).Error; err != nil {
		if errors.Is(err, gorm.ErrRecordNotFound) {
			return nil, grant.ErrGrantNotFound
		}
		return nil, err
	}

	g, err := m.ToDomain()
	if err != nil {
		return nil, fmt.Errorf("parsing grant %q: %w", g.ID, err)
	}
	return g, nil
}

func (r *GrantRepository) ListUserRoles(ctx context.Context, id string) ([]string, error) {
	db := r.db.WithContext(ctx)
	db = db.Where(`"grants"."owner" = ?`, id)
	db = db.Distinct("role")
	var roles []string
	err := db.Model(&model.Grant{}).Pluck("role", &roles).Error
	return roles, err
}

func (r *GrantRepository) Update(ctx context.Context, a *domain.Grant) error {
	if a == nil || a.ID == "" {
		return grant.ErrEmptyIDParam
	}

	m := new(model.Grant)
	if err := m.FromDomain(*a); err != nil {
		return fmt.Errorf("parsing grant payload: %w", err)
	}

	return r.db.WithContext(ctx).Transaction(func(tx *gorm.DB) error {
		if err := tx.Model(m).Updates(*m).Error; err != nil {
			return err
		}

		newGrant, err := m.ToDomain()
		if err != nil {
			return fmt.Errorf("parsing grant: %w", err)
		}
		*a = *newGrant
		return nil
	})
}

func (r *GrantRepository) Patch(ctx context.Context, g domain.GrantUpdate) error {
	if g.ID == "" {
		return grant.ErrEmptyIDParam
	}

	payload := map[string]any{}
	if g.Owner != nil {
		payload["owner"] = *g.Owner
	}
	if g.IsPermanent != nil {
		payload["is_permanent"] = *g.IsPermanent
	}
	if g.ExpirationDate != nil {
		if g.ExpirationDate.IsZero() {
			payload["expiration_date"] = nil
		} else {
			payload["expiration_date"] = *g.ExpirationDate
		}
	}
	if g.ExpirationDateReason != nil {
		payload["expiration_date_reason"] = *g.ExpirationDateReason
	}

	return r.db.
		WithContext(ctx).
		Model(&model.Grant{}).
		Where("id = ?", g.ID).
		Updates(payload).Error
}

func (r *GrantRepository) BulkInsert(ctx context.Context, grants []*domain.Grant) error {
	var models []*model.Grant
	for _, g := range grants {
		m := new(model.Grant)
		if err := m.FromDomain(*g); err != nil {
			return fmt.Errorf("serializing grant: %w", err)
		}
		models = append(models, m)
	}

	if len(models) > 0 {
		return r.db.Transaction(func(tx *gorm.DB) error {
			if err := r.db.Create(models).Error; err != nil {
				return err
			}

			for i, m := range models {
				newGrant, err := m.ToDomain()
				if err != nil {
					return fmt.Errorf("deserializing grant %q: %w", newGrant.ID, err)
				}
				*grants[i] = *newGrant
			}

			return nil
		})
	}

	return nil
}

func (r *GrantRepository) BulkUpsert(ctx context.Context, grants []*domain.Grant) error {
	models := []*model.Grant{}
	for _, g := range grants {
		m := new(model.Grant)
		if err := m.FromDomain(*g); err != nil {
			return fmt.Errorf("serializing grant: %w", err)
		}
		models = append(models, m)
	}

	return r.db.Transaction(func(tx *gorm.DB) error {
		// upsert resources separately to avoid resource upsertion duplicate issue
		if err := upsertResources(tx, models); err != nil {
			return fmt.Errorf("upserting resources: %w", err)
		}
		tx = tx.Omit("Resource")

		if err := tx.
			Clauses(clause.OnConflict{UpdateAll: true}).
			Create(models).
			Error; err != nil {
			return err
		}

		for i, m := range models {
			newGrant, err := m.ToDomain()
			if err != nil {
				return fmt.Errorf("deserializing grant %q: %w", newGrant.ID, err)
			}
			*grants[i] = *newGrant
		}

		return nil
	})
}

func (r *GrantRepository) Create(ctx context.Context, g *domain.Grant) error {
	m := new(model.Grant)
	if err := m.FromDomain(*g); err != nil {
		return err
	}

	return r.db.WithContext(ctx).Transaction(func(tx *gorm.DB) error {
		if err := tx.Create(m).Error; err != nil {
			return err
		}

		newGrant, err := m.ToDomain()
		if err != nil {
			return err
		}
		*g = *newGrant

		return nil
	})
}

func upsertResources(tx *gorm.DB, models []*model.Grant) error {
	uniqueResourcesMap := map[string]*model.Resource{}

	for _, m := range models {
		if r := m.Resource; r != nil {
			key := getResourceUniqueURN(*r)
			if _, exists := uniqueResourcesMap[key]; !exists {
				uniqueResourcesMap[key] = r
			} else {
				m.Resource = uniqueResourcesMap[key]
			}
		}
	}

	var resources []*model.Resource
	for _, r := range uniqueResourcesMap {
		resources = append(resources, r)
	}
	if len(resources) > 0 {
		if err := tx.Create(resources).Error; err != nil {
			return fmt.Errorf("failed to upsert resources: %w", err)
		}
	}
	for _, g := range models {
		// set resource id after upsertion
		if g.Resource != nil {
			g.ResourceID = g.Resource.ID.String()
		}
	}

	return nil
}

func applyGrantsJoins(db *gorm.DB) *gorm.DB {
	return db.Joins(`LEFT JOIN "resources" AS "Resource" ON "grants"."resource_id" = "Resource"."id"`)
}

func applyGrantsFilter(db *gorm.DB, filter domain.ListGrantsFilter) (*gorm.DB, error) {
	if filter.Q != "" {
		// NOTE: avoid adding conditions before this grouped where clause.
		// Otherwise, it will be wrapped in parentheses and the query will be invalid.
		db = db.Where(db.
			Where(`"grants"."account_id" LIKE ?`, fmt.Sprintf("%%%s%%", filter.Q)).
			Or(`"grants"."role" LIKE ?`, fmt.Sprintf("%%%s%%", filter.Q)).
			Or(`"Resource"."urn" LIKE ?`, fmt.Sprintf("%%%s%%", filter.Q)).
			Or(`"Resource"."name" LIKE ?`, fmt.Sprintf("%%%s%%", filter.Q)),
		)
	}

	if filter.Size > 0 {
		db = db.Limit(filter.Size)
	}
	if filter.Offset > 0 {
		db = db.Offset(filter.Offset)
	}

	if len(filter.NotIDs) > 0 {
		db = db.Where(`"grants"."id" NOT IN ?`, filter.NotIDs)
	}

	accounts := make([]string, 0)
	if filter.AccountIDs != nil {
		for _, account := range filter.AccountIDs {
			accounts = append(accounts, strings.ToLower(account))
		}
	}
	if len(accounts) > 0 {
		db = db.Where(`LOWER("grants"."account_id") IN ?`, accounts)
	}
	if filter.AccountTypes != nil {
		db = db.Where(`"grants"."account_type" IN ?`, filter.AccountTypes)
	}

	if len(filter.GroupIDs) > 0 {
		db = db.Where(`"grants"."group_id" IN ?`, filter.GroupIDs)
	}

	if len(filter.GroupTypes) > 0 {
		db = db.Where(`"grants"."group_type" IN ?`, filter.GroupTypes)
	}

	if filter.ResourceIDs != nil {
		db = db.Where(`"grants"."resource_id" IN ?`, filter.ResourceIDs)
	}
	if filter.Statuses != nil {
		db = db.Where(`"grants"."status" IN ?`, filter.Statuses)
	}
	if filter.Roles != nil {
		db = db.Where(`"grants"."role" IN ?`, filter.Roles)
	}
	if filter.Permissions != nil {
		db = db.Where(`"grants"."permissions" @> ?`, pq.StringArray(filter.Permissions))
	}
	owner := strings.ToLower(filter.Owner)
	if filter.CreatedBy != "" {
		owner = strings.ToLower(filter.CreatedBy)
	}
	if owner != "" {
		db = db.Where(`LOWER("grants"."owner") = ?`, owner)
	}
	if filter.IsPermanent != nil {
		db = db.Where(`"grants"."is_permanent" = ?`, *filter.IsPermanent)
	}
	if !filter.CreatedAtLte.IsZero() {
		db = db.Where(`"grants"."created_at" <= ?`, filter.CreatedAtLte)
	}
	if len(filter.OrderBy) > 0 {
		var err error
		db, err = addOrderByClause(db, filter.OrderBy, addOrderByClauseOptions{
			statusColumnName: `"grants"."status"`,
			statusesOrder:    GrantStatusDefaultSort,
		},
			[]string{"updated_at", "created_at"})

		if err != nil {
			return nil, err
		}
	}
	if !filter.ExpirationDateLessThan.IsZero() {
		db = db.Where(`"grants"."expiration_date" < ?`, filter.ExpirationDateLessThan)
	}
	if !filter.ExpirationDateGreaterThan.IsZero() {
		db = db.Where(`"grants"."expiration_date" > ?`, filter.ExpirationDateGreaterThan)
	}
	if filter.ProviderTypes != nil {
		db = db.Where(`"Resource"."provider_type" IN ?`, filter.ProviderTypes)
	}
	if filter.ProviderURNs != nil {
		db = db.Where(`"Resource"."provider_urn" IN ?`, filter.ProviderURNs)
	}
	if filter.ResourceTypes != nil {
		db = db.Where(`"Resource"."type" IN ?`, filter.ResourceTypes)
	}
	if filter.ResourceURNs != nil {
		db = db.Where(`"Resource"."urn" IN ?`, filter.ResourceURNs)
	}
	if filter.ExpiringInDays != 0 && slices.Contains(filter.Statuses, "active") {
		db = db.Where(`"grants"."expiration_date" IS NOT NULL`)
		db = db.Where(fmt.Sprintf(`"grants"."expiration_date" BETWEEN NOW() AND NOW() + INTERVAL '%d day'`, filter.ExpiringInDays))
	}

	if (filter.RoleStartsWith != "" || filter.RoleEndsWith != "") && filter.RoleContains != "" {
		return nil, fmt.Errorf("invalid filter: role_contains cannot be used together with role_starts_with or role_ends_with")
	}
	var patterns []string
	if filter.RoleStartsWith != "" {
		patterns = append(patterns, filter.RoleStartsWith+"%")
	}
	if filter.RoleEndsWith != "" {
		patterns = append(patterns, "%"+filter.RoleEndsWith)
	}
	if filter.RoleContains != "" {
		patterns = append(patterns, "%"+filter.RoleContains+"%")
	}
	if len(patterns) > 0 {
		db = db.Where(`"grants"."role" LIKE ANY (?)`, pq.Array(patterns))
	}

	if !filter.StartTime.IsZero() && !filter.EndTime.IsZero() {
		db = db.Where(`"grants"."created_at" BETWEEN ? AND ?`, filter.StartTime, filter.EndTime)
	} else if !filter.StartTime.IsZero() {
		db = db.Where(`"grants"."created_at" >= ?`, filter.StartTime)
	} else if !filter.EndTime.IsZero() {
		db = db.Where(`"grants"."created_at" <= ?`, filter.EndTime)
	}

	return db, nil
}<|MERGE_RESOLUTION|>--- conflicted
+++ resolved
@@ -47,23 +47,20 @@
 	}
 
 	var models []model.Grant
-<<<<<<< HEAD
-
-	query := db.Preload("Resource").Preload("Appeal")
+	query := db.Preload("Resource")
 
 	// Only preload appeal details if requested
 	if filter.WithApprovals {
-		query = query.
+		query = query.Preload("Appeal").
 			Preload("Appeal.Approvals", func(db *gorm.DB) *gorm.DB {
 				return db.Order("index ASC")
 			}).
 			Preload("Appeal.Approvals.Approvers")
+	} else {
+		query = query.Joins("Appeal")
 	}
 
 	if err := query.Find(&models).Error; err != nil {
-=======
-	if err = db.Preload("Resource").Joins("Appeal").Find(&models).Error; err != nil {
->>>>>>> 0b2e1b38
 		return nil, err
 	}
 
