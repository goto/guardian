--- conflicted
+++ resolved
@@ -229,7 +229,6 @@
 		s.NoError(err)
 		s.Len(grants, 0)
 	})
-<<<<<<< HEAD
 	s.Run("Should check accessing resource table", func() {
 		grants, err := s.repository.List(context.Background(), domain.ListGrantsFilter{
 			ProviderTypes: []string{"x"},
@@ -238,9 +237,6 @@
 		s.NoError(err)
 		s.Len(grants, 0)
 	})
-=======
->>>>>>> 7023ec4d
-}
 
 func (s *GrantRepositoryTestSuite) TestGetByID() {
 	dummyGrants := []*domain.Grant{
